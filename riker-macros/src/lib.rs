--- conflicted
+++ resolved
@@ -62,17 +62,10 @@
 }
 
 #[proc_macro_attribute]
-<<<<<<< HEAD
-pub fn actor(attr: proc_macro::TokenStream,
-                input: proc_macro::TokenStream)
-                -> proc_macro::TokenStream {
-
-=======
 pub fn actor(
     attr: proc_macro::TokenStream,
     input: proc_macro::TokenStream,
 ) -> proc_macro::TokenStream {
->>>>>>> d43f5d37
     let i = input.clone();
     let ast = syn::parse_macro_input!(i as DeriveInput);
 
