--- conflicted
+++ resolved
@@ -1,12 +1,7 @@
 [package]
 name = "riker"
-<<<<<<< HEAD
-version = "0.2.4"
-authors = ["Lee Smith <leenozara@gmail.com>"]
-=======
 version = "0.3.0"
 authors = ["Lee Smith <lee@riker.rs>"]
->>>>>>> e9a22abb
 edition = "2018"
 description = "Easily build fast, highly concurrent and resilient applications. An Actor Framework for Rust."
 homepage = "https://riker.rs"
@@ -23,11 +18,7 @@
 bytes = "0.4"
 chrono = "0.4"
 config = "0.9"
-<<<<<<< HEAD
-futures-preview = "0.3.0-alpha.14"
-=======
 futures-preview = "0.3.0-alpha.16"
->>>>>>> e9a22abb
 log = { version = "0.4", features = ["std"] }
 rand = "0.4"
 regex = "0.2"
@@ -37,8 +28,4 @@
 
 
 [dev-dependencies]
-<<<<<<< HEAD
-riker-default = { path = "riker-default", version = "0.2.3" }
-=======
->>>>>>> e9a22abb
 riker-testkit = "0.1.0"