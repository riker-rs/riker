<<<<<<< HEAD
#[macro_use]
extern crate riker_testkit;

use std::time::Duration;

use chrono::{Duration as CDuration, Utc};
use riker_testkit::probe::{Probe, ProbeReceive};
use riker_testkit::probe::channel::{ChannelProbe, probe};
use uuid::Uuid;

use riker::actors::*;

#[derive(Clone, Debug)]
pub struct TestProbe(ChannelProbe<(), ()>);

#[derive(Clone, Debug)]
pub struct SomeMessage;

#[actor(TestProbe, SomeMessage)]
#[derive(Default)]
struct ScheduleOnce {
    probe: Option<TestProbe>,
}

impl Actor for ScheduleOnce {
    type Msg = ScheduleOnceMsg;

    fn recv(&mut self,
            ctx: &Context<Self::Msg>,
            msg: Self::Msg,
            sender: Sender) {
        self.receive(ctx, msg, sender);
    }
}

impl Receive<TestProbe> for ScheduleOnce {
    type Msg = ScheduleOnceMsg;

    fn receive(&mut self,
               ctx: &Context<ScheduleOnceMsg>,
               msg: TestProbe,
               _sender: Sender) {
        self.probe = Some(msg);
        // reschedule an Empty to be sent to myself()
        ctx.schedule_once(Duration::from_millis(200),
                          ctx.myself(),
                          None,
                          SomeMessage);
    }
}

impl Receive<SomeMessage> for ScheduleOnce {
    type Msg = ScheduleOnceMsg;

    fn receive(&mut self,
               _ctx: &Context<ScheduleOnceMsg>,
               _msg: SomeMessage,
               _sender: Sender) {
        self.probe.as_ref().unwrap().0.event(());
    }
}

#[test]
fn schedule_once() {
    let sys = ActorSystem::new().unwrap();

    let actor = sys.actor_of::<ScheduleOnce>("schedule-once").unwrap();

    let (probe, listen) = probe();

    // use scheduler to set up probe
    sys.schedule_once(Duration::from_millis(200),
                      actor,
                      None,
                      TestProbe(probe));
    p_assert_eq!(listen, ());
}

#[test]
fn schedule_at_time() {
    let sys = ActorSystem::new().unwrap();

    let actor = sys.actor_of::<ScheduleOnce>("schedule-once").unwrap();

    let (probe, listen) = probe();

    // use scheduler to set up probe at a specific time
    let schedule_at = Utc::now() + CDuration::milliseconds(200);
    sys.schedule_at_time(schedule_at,
                         actor,
                         None,
                         TestProbe(probe));
    p_assert_eq!(listen, ());
}

// *** Schedule repeat test ***
#[actor(TestProbe, SomeMessage)]
#[derive(Default)]
struct ScheduleRepeat {
    probe: Option<TestProbe>,
    counter: u32,
    schedule_id: Option<Uuid>,
}

impl Actor for ScheduleRepeat {
    type Msg = ScheduleRepeatMsg;

    fn recv(&mut self,
            ctx: &Context<Self::Msg>,
            msg: Self::Msg,
            sender: Sender) {
        self.receive(ctx, msg, sender);
    }
}

impl Receive<TestProbe> for ScheduleRepeat {
    type Msg = ScheduleRepeatMsg;

    fn receive(&mut self,
               ctx: &Context<Self::Msg>,
               msg: TestProbe,
               _sender: Sender) {
        self.probe = Some(msg);
        // schedule Message to be repeatedly sent to myself
        // and store the job id to cancel it later
        let id = ctx.schedule(Duration::from_millis(200),
                              Duration::from_millis(200),
                              ctx.myself(),
                              None,
                              SomeMessage);
        self.schedule_id = Some(id);
    }
}

impl Receive<SomeMessage> for ScheduleRepeat {
    type Msg = ScheduleRepeatMsg;

    fn receive(&mut self,
               ctx: &Context<Self::Msg>,
               _msg: SomeMessage,
               _sender: Sender) {
        if self.counter == 5 {
            ctx.cancel_schedule(self.schedule_id.unwrap());
            self.probe.as_ref().unwrap().0.event(());
        } else {
            self.counter += 1;
        }
    }
}

#[test]
fn schedule_repeat() {
    let sys = ActorSystem::new().unwrap();

    let actor = sys.actor_of::<ScheduleRepeat>("schedule-repeat").unwrap();

    let (probe, listen) = probe();

    actor.tell(TestProbe(probe), None);

    p_assert_eq!(listen, ());
}
=======
#[macro_use]
extern crate riker_testkit;

use riker::actors::*;

use riker_testkit::probe::channel::{probe, ChannelProbe};
use riker_testkit::probe::{Probe, ProbeReceive};

use chrono::{Duration as CDuration, Utc};
use std::time::Duration;
use uuid::Uuid;

#[derive(Clone, Debug)]
pub struct TestProbe(ChannelProbe<(), ()>);

#[derive(Clone, Debug)]
pub struct SomeMessage;

#[actor(TestProbe, SomeMessage)]
struct ScheduleOnce {
    probe: Option<TestProbe>,
}

impl ScheduleOnce {
    fn new() -> Self {
        ScheduleOnce { probe: None }
    }
}

impl Actor for ScheduleOnce {
    type Msg = ScheduleOnceMsg;

    fn recv(&mut self, ctx: &Context<Self::Msg>, msg: Self::Msg, sender: Sender) {
        self.receive(ctx, msg, sender);
    }
}

impl Receive<TestProbe> for ScheduleOnce {
    type Msg = ScheduleOnceMsg;

    fn receive(&mut self, ctx: &Context<ScheduleOnceMsg>, msg: TestProbe, _sender: Sender) {
        self.probe = Some(msg);
        // reschedule an Empty to be sent to myself()
        ctx.schedule_once(Duration::from_millis(200), ctx.myself(), None, SomeMessage);
    }
}

impl Receive<SomeMessage> for ScheduleOnce {
    type Msg = ScheduleOnceMsg;

    fn receive(&mut self, _ctx: &Context<ScheduleOnceMsg>, _msg: SomeMessage, _sender: Sender) {
        self.probe.as_ref().unwrap().0.event(());
    }
}

#[test]
fn schedule_once() {
    let sys = ActorSystem::new().unwrap();

    let props = Props::new(ScheduleOnce::new);
    let actor = sys.actor_of(props, "schedule-once").unwrap();

    let (probe, listen) = probe();

    // use scheduler to set up probe
    sys.schedule_once(Duration::from_millis(200), actor, None, TestProbe(probe));
    p_assert_eq!(listen, ());
}

#[test]
fn schedule_at_time() {
    let sys = ActorSystem::new().unwrap();

    let props = Props::new(ScheduleOnce::new);
    let actor = sys.actor_of(props, "schedule-once").unwrap();

    let (probe, listen) = probe();

    // use scheduler to set up probe at a specific time
    let schedule_at = Utc::now() + CDuration::milliseconds(200);
    sys.schedule_at_time(schedule_at, actor, None, TestProbe(probe));
    p_assert_eq!(listen, ());
}

// *** Schedule repeat test ***
#[actor(TestProbe, SomeMessage)]
struct ScheduleRepeat {
    probe: Option<TestProbe>,
    counter: u32,
    schedule_id: Option<Uuid>,
}

impl ScheduleRepeat {
    fn new() -> Self {
        ScheduleRepeat {
            probe: None,
            counter: 0,
            schedule_id: None,
        }
    }
}

impl Actor for ScheduleRepeat {
    type Msg = ScheduleRepeatMsg;

    fn recv(&mut self, ctx: &Context<Self::Msg>, msg: Self::Msg, sender: Sender) {
        self.receive(ctx, msg, sender);
    }
}

impl Receive<TestProbe> for ScheduleRepeat {
    type Msg = ScheduleRepeatMsg;

    fn receive(&mut self, ctx: &Context<Self::Msg>, msg: TestProbe, _sender: Sender) {
        self.probe = Some(msg);
        // schedule Message to be repeatedly sent to myself
        // and store the job id to cancel it later
        let id = ctx.schedule(
            Duration::from_millis(200),
            Duration::from_millis(200),
            ctx.myself(),
            None,
            SomeMessage,
        );
        self.schedule_id = Some(id);
    }
}

impl Receive<SomeMessage> for ScheduleRepeat {
    type Msg = ScheduleRepeatMsg;

    fn receive(&mut self, ctx: &Context<Self::Msg>, _msg: SomeMessage, _sender: Sender) {
        if self.counter == 5 {
            ctx.cancel_schedule(self.schedule_id.unwrap());
            self.probe.as_ref().unwrap().0.event(());
        } else {
            self.counter += 1;
        }
    }
}

#[test]
fn schedule_repeat() {
    let sys = ActorSystem::new().unwrap();

    let props = Props::new(ScheduleRepeat::new);
    let actor = sys.actor_of(props, "schedule-repeat").unwrap();

    let (probe, listen) = probe();

    actor.tell(TestProbe(probe), None);

    p_assert_eq!(listen, ());
}
>>>>>>> 629c7375
<|MERGE_RESOLUTION|>--- conflicted
+++ resolved
@@ -1,12 +1,11 @@
-<<<<<<< HEAD
 #[macro_use]
 extern crate riker_testkit;
 
 use std::time::Duration;
 
 use chrono::{Duration as CDuration, Utc};
+use riker_testkit::probe::channel::{probe, ChannelProbe};
 use riker_testkit::probe::{Probe, ProbeReceive};
-use riker_testkit::probe::channel::{ChannelProbe, probe};
 use uuid::Uuid;
 
 use riker::actors::*;
@@ -21,174 +20,6 @@
 #[derive(Default)]
 struct ScheduleOnce {
     probe: Option<TestProbe>,
-}
-
-impl Actor for ScheduleOnce {
-    type Msg = ScheduleOnceMsg;
-
-    fn recv(&mut self,
-            ctx: &Context<Self::Msg>,
-            msg: Self::Msg,
-            sender: Sender) {
-        self.receive(ctx, msg, sender);
-    }
-}
-
-impl Receive<TestProbe> for ScheduleOnce {
-    type Msg = ScheduleOnceMsg;
-
-    fn receive(&mut self,
-               ctx: &Context<ScheduleOnceMsg>,
-               msg: TestProbe,
-               _sender: Sender) {
-        self.probe = Some(msg);
-        // reschedule an Empty to be sent to myself()
-        ctx.schedule_once(Duration::from_millis(200),
-                          ctx.myself(),
-                          None,
-                          SomeMessage);
-    }
-}
-
-impl Receive<SomeMessage> for ScheduleOnce {
-    type Msg = ScheduleOnceMsg;
-
-    fn receive(&mut self,
-               _ctx: &Context<ScheduleOnceMsg>,
-               _msg: SomeMessage,
-               _sender: Sender) {
-        self.probe.as_ref().unwrap().0.event(());
-    }
-}
-
-#[test]
-fn schedule_once() {
-    let sys = ActorSystem::new().unwrap();
-
-    let actor = sys.actor_of::<ScheduleOnce>("schedule-once").unwrap();
-
-    let (probe, listen) = probe();
-
-    // use scheduler to set up probe
-    sys.schedule_once(Duration::from_millis(200),
-                      actor,
-                      None,
-                      TestProbe(probe));
-    p_assert_eq!(listen, ());
-}
-
-#[test]
-fn schedule_at_time() {
-    let sys = ActorSystem::new().unwrap();
-
-    let actor = sys.actor_of::<ScheduleOnce>("schedule-once").unwrap();
-
-    let (probe, listen) = probe();
-
-    // use scheduler to set up probe at a specific time
-    let schedule_at = Utc::now() + CDuration::milliseconds(200);
-    sys.schedule_at_time(schedule_at,
-                         actor,
-                         None,
-                         TestProbe(probe));
-    p_assert_eq!(listen, ());
-}
-
-// *** Schedule repeat test ***
-#[actor(TestProbe, SomeMessage)]
-#[derive(Default)]
-struct ScheduleRepeat {
-    probe: Option<TestProbe>,
-    counter: u32,
-    schedule_id: Option<Uuid>,
-}
-
-impl Actor for ScheduleRepeat {
-    type Msg = ScheduleRepeatMsg;
-
-    fn recv(&mut self,
-            ctx: &Context<Self::Msg>,
-            msg: Self::Msg,
-            sender: Sender) {
-        self.receive(ctx, msg, sender);
-    }
-}
-
-impl Receive<TestProbe> for ScheduleRepeat {
-    type Msg = ScheduleRepeatMsg;
-
-    fn receive(&mut self,
-               ctx: &Context<Self::Msg>,
-               msg: TestProbe,
-               _sender: Sender) {
-        self.probe = Some(msg);
-        // schedule Message to be repeatedly sent to myself
-        // and store the job id to cancel it later
-        let id = ctx.schedule(Duration::from_millis(200),
-                              Duration::from_millis(200),
-                              ctx.myself(),
-                              None,
-                              SomeMessage);
-        self.schedule_id = Some(id);
-    }
-}
-
-impl Receive<SomeMessage> for ScheduleRepeat {
-    type Msg = ScheduleRepeatMsg;
-
-    fn receive(&mut self,
-               ctx: &Context<Self::Msg>,
-               _msg: SomeMessage,
-               _sender: Sender) {
-        if self.counter == 5 {
-            ctx.cancel_schedule(self.schedule_id.unwrap());
-            self.probe.as_ref().unwrap().0.event(());
-        } else {
-            self.counter += 1;
-        }
-    }
-}
-
-#[test]
-fn schedule_repeat() {
-    let sys = ActorSystem::new().unwrap();
-
-    let actor = sys.actor_of::<ScheduleRepeat>("schedule-repeat").unwrap();
-
-    let (probe, listen) = probe();
-
-    actor.tell(TestProbe(probe), None);
-
-    p_assert_eq!(listen, ());
-}
-=======
-#[macro_use]
-extern crate riker_testkit;
-
-use riker::actors::*;
-
-use riker_testkit::probe::channel::{probe, ChannelProbe};
-use riker_testkit::probe::{Probe, ProbeReceive};
-
-use chrono::{Duration as CDuration, Utc};
-use std::time::Duration;
-use uuid::Uuid;
-
-#[derive(Clone, Debug)]
-pub struct TestProbe(ChannelProbe<(), ()>);
-
-#[derive(Clone, Debug)]
-pub struct SomeMessage;
-
-#[actor(TestProbe, SomeMessage)]
-struct ScheduleOnce {
-    probe: Option<TestProbe>,
-}
-
-impl ScheduleOnce {
-    fn new() -> Self {
-        ScheduleOnce { probe: None }
-    }
 }
 
 impl Actor for ScheduleOnce {
@@ -221,8 +52,7 @@
 fn schedule_once() {
     let sys = ActorSystem::new().unwrap();
 
-    let props = Props::new(ScheduleOnce::new);
-    let actor = sys.actor_of(props, "schedule-once").unwrap();
+    let actor = sys.actor_of::<ScheduleOnce>("schedule-once").unwrap();
 
     let (probe, listen) = probe();
 
@@ -235,8 +65,7 @@
 fn schedule_at_time() {
     let sys = ActorSystem::new().unwrap();
 
-    let props = Props::new(ScheduleOnce::new);
-    let actor = sys.actor_of(props, "schedule-once").unwrap();
+    let actor = sys.actor_of::<ScheduleOnce>("schedule-once").unwrap();
 
     let (probe, listen) = probe();
 
@@ -248,20 +77,11 @@
 
 // *** Schedule repeat test ***
 #[actor(TestProbe, SomeMessage)]
+#[derive(Default)]
 struct ScheduleRepeat {
     probe: Option<TestProbe>,
     counter: u32,
     schedule_id: Option<Uuid>,
-}
-
-impl ScheduleRepeat {
-    fn new() -> Self {
-        ScheduleRepeat {
-            probe: None,
-            counter: 0,
-            schedule_id: None,
-        }
-    }
 }
 
 impl Actor for ScheduleRepeat {
@@ -307,13 +127,11 @@
 fn schedule_repeat() {
     let sys = ActorSystem::new().unwrap();
 
-    let props = Props::new(ScheduleRepeat::new);
-    let actor = sys.actor_of(props, "schedule-repeat").unwrap();
+    let actor = sys.actor_of::<ScheduleRepeat>("schedule-repeat").unwrap();
 
     let (probe, listen) = probe();
 
     actor.tell(TestProbe(probe), None);
 
     p_assert_eq!(listen, ());
-}
->>>>>>> 629c7375
+}