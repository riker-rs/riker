<<<<<<< HEAD
#![feature(
async_await,
await_macro,
arbitrary_self_types
)]

use futures::{
    executor::block_on
};

use riker::actors::*;

#[test]
fn system_create() {
    assert!(ActorSystem::new().is_ok());
    assert!(ActorSystem::with_name("valid-name").is_ok());

    assert!(ActorSystem::with_name("/").is_err());
    assert!(ActorSystem::with_name("*").is_err());
    assert!(ActorSystem::with_name("/a/b/c").is_err());
    assert!(ActorSystem::with_name("@").is_err());
    assert!(ActorSystem::with_name("#").is_err());
    assert!(ActorSystem::with_name("abc*").is_err());
}

struct ShutdownTest {
    level: u32,
}

impl ActorFactoryArgs<u32> for ShutdownTest {
    fn create_args(level: u32) -> BoxActorProd<Self> {
        Props::new_args(|level| ShutdownTest {
            level
        }, level)
    }
}

impl Actor for ShutdownTest {
    type Msg = ();

    fn pre_start(&mut self, ctx: &Context<Self::Msg>) {
        if self.level < 10 {
            ctx.actor_of_args::<ShutdownTest, _>(
                format!("test-actor-{}", self.level + 1)
                    .as_str(),
                self.level + 1,
            ).unwrap();
        }
    }

    fn recv(&mut self, _: &Context<Self::Msg>, _: Self::Msg, _: Sender) {}
}

#[test]
#[allow(dead_code)]
fn system_shutdown() {
    let sys = ActorSystem::new().unwrap();

    let _ = sys.actor_of_args::<ShutdownTest, _>("test-actor-1", 1).unwrap();

    block_on(sys.shutdown()).unwrap();
}

#[test]
fn system_futures_exec() {
    let sys = ActorSystem::new().unwrap();

    for i in 0..100 {
        let f = sys.run(async move {
            format!("some_val_{}", i)
        }).unwrap();

        assert_eq!(block_on(f), format!("some_val_{}", i));
    }
}

#[test]
fn system_futures_panic() {
    let sys = ActorSystem::new().unwrap();

    for _ in 0..100 {
        let _ = sys.run(async move {
            panic!("// TEST PANIC // TEST PANIC // TEST PANIC //");
        }).unwrap();
    }

    for i in 0..100 {
        let f = sys.run(async move {
            format!("some_val_{}", i)
        }).unwrap();

        assert_eq!(block_on(f), format!("some_val_{}", i));
    }
}

#[test]
fn system_load_app_config() {
    let sys = ActorSystem::new().unwrap();

    assert_eq!(sys.config()
                   .get_int("app.some_setting")
                   .unwrap() as i64, 1);
}

#[test]
fn system_builder() {
    let sys = SystemBuilder::new()
        .name("my-sys")
        .create()
        .unwrap();

    block_on(sys.shutdown()).unwrap();
}
=======
use futures::executor::block_on;
use riker::actors::*;

#[test]
fn system_create() {
    assert!(ActorSystem::new().is_ok());
    assert!(ActorSystem::with_name("valid-name").is_ok());

    assert!(ActorSystem::with_name("/").is_err());
    assert!(ActorSystem::with_name("*").is_err());
    assert!(ActorSystem::with_name("/a/b/c").is_err());
    assert!(ActorSystem::with_name("@").is_err());
    assert!(ActorSystem::with_name("#").is_err());
    assert!(ActorSystem::with_name("abc*").is_err());
}

struct ShutdownTest {
    level: u32,
}

impl ShutdownTest {
    fn actor(level: u32) -> Self {
        ShutdownTest { level: level }
    }
}

impl Actor for ShutdownTest {
    type Msg = ();

    fn pre_start(&mut self, ctx: &Context<Self::Msg>) {
        if self.level < 10 {
            let props = Props::new_args(ShutdownTest::actor, self.level + 1);
            ctx.actor_of(props, format!("test-actor-{}", self.level + 1).as_str())
                .unwrap();
        }
    }

    fn recv(&mut self, _: &Context<Self::Msg>, _: Self::Msg, _: Sender) {}
}

#[test]
#[allow(dead_code)]
fn system_shutdown() {
    let sys = ActorSystem::new().unwrap();

    let props = Props::new_args(ShutdownTest::actor, 1);
    let _ = sys.actor_of(props, "test-actor-1").unwrap();

    block_on(sys.shutdown()).unwrap();
}

#[test]
fn system_futures_exec() {
    let sys = ActorSystem::new().unwrap();

    for i in 0..100 {
        let f = sys.run(async move { format!("some_val_{}", i) }).unwrap();

        assert_eq!(block_on(f), format!("some_val_{}", i));
    }
}

#[test]
fn system_futures_panic() {
    let sys = ActorSystem::new().unwrap();

    for _ in 0..100 {
        let _ = sys
            .run(async move {
                panic!("// TEST PANIC // TEST PANIC // TEST PANIC //");
            })
            .unwrap();
    }

    for i in 0..100 {
        let f = sys.run(async move { format!("some_val_{}", i) }).unwrap();

        assert_eq!(block_on(f), format!("some_val_{}", i));
    }
}

#[test]
fn system_load_app_config() {
    let sys = ActorSystem::new().unwrap();

    assert_eq!(sys.config().get_int("app.some_setting").unwrap() as i64, 1);
}

#[test]
fn system_builder() {
    let sys = SystemBuilder::new().name("my-sys").create().unwrap();

    block_on(sys.shutdown()).unwrap();
}
>>>>>>> 629c7375
<|MERGE_RESOLUTION|>--- conflicted
+++ resolved
@@ -1,13 +1,6 @@
-<<<<<<< HEAD
-#![feature(
-async_await,
-await_macro,
-arbitrary_self_types
-)]
+#![feature(async_await, arbitrary_self_types)]
 
-use futures::{
-    executor::block_on
-};
+use futures::executor::block_on;
 
 use riker::actors::*;
 
@@ -30,9 +23,7 @@
 
 impl ActorFactoryArgs<u32> for ShutdownTest {
     fn create_args(level: u32) -> BoxActorProd<Self> {
-        Props::new_args(|level| ShutdownTest {
-            level
-        }, level)
+        Props::new_args(|level| ShutdownTest { level }, level)
     }
 }
 
@@ -42,10 +33,10 @@
     fn pre_start(&mut self, ctx: &Context<Self::Msg>) {
         if self.level < 10 {
             ctx.actor_of_args::<ShutdownTest, _>(
-                format!("test-actor-{}", self.level + 1)
-                    .as_str(),
+                format!("test-actor-{}", self.level + 1).as_str(),
                 self.level + 1,
-            ).unwrap();
+            )
+            .unwrap();
         }
     }
 
@@ -57,109 +48,9 @@
 fn system_shutdown() {
     let sys = ActorSystem::new().unwrap();
 
-    let _ = sys.actor_of_args::<ShutdownTest, _>("test-actor-1", 1).unwrap();
-
-    block_on(sys.shutdown()).unwrap();
-}
-
-#[test]
-fn system_futures_exec() {
-    let sys = ActorSystem::new().unwrap();
-
-    for i in 0..100 {
-        let f = sys.run(async move {
-            format!("some_val_{}", i)
-        }).unwrap();
-
-        assert_eq!(block_on(f), format!("some_val_{}", i));
-    }
-}
-
-#[test]
-fn system_futures_panic() {
-    let sys = ActorSystem::new().unwrap();
-
-    for _ in 0..100 {
-        let _ = sys.run(async move {
-            panic!("// TEST PANIC // TEST PANIC // TEST PANIC //");
-        }).unwrap();
-    }
-
-    for i in 0..100 {
-        let f = sys.run(async move {
-            format!("some_val_{}", i)
-        }).unwrap();
-
-        assert_eq!(block_on(f), format!("some_val_{}", i));
-    }
-}
-
-#[test]
-fn system_load_app_config() {
-    let sys = ActorSystem::new().unwrap();
-
-    assert_eq!(sys.config()
-                   .get_int("app.some_setting")
-                   .unwrap() as i64, 1);
-}
-
-#[test]
-fn system_builder() {
-    let sys = SystemBuilder::new()
-        .name("my-sys")
-        .create()
+    let _ = sys
+        .actor_of_args::<ShutdownTest, _>("test-actor-1", 1)
         .unwrap();
-
-    block_on(sys.shutdown()).unwrap();
-}
-=======
-use futures::executor::block_on;
-use riker::actors::*;
-
-#[test]
-fn system_create() {
-    assert!(ActorSystem::new().is_ok());
-    assert!(ActorSystem::with_name("valid-name").is_ok());
-
-    assert!(ActorSystem::with_name("/").is_err());
-    assert!(ActorSystem::with_name("*").is_err());
-    assert!(ActorSystem::with_name("/a/b/c").is_err());
-    assert!(ActorSystem::with_name("@").is_err());
-    assert!(ActorSystem::with_name("#").is_err());
-    assert!(ActorSystem::with_name("abc*").is_err());
-}
-
-struct ShutdownTest {
-    level: u32,
-}
-
-impl ShutdownTest {
-    fn actor(level: u32) -> Self {
-        ShutdownTest { level: level }
-    }
-}
-
-impl Actor for ShutdownTest {
-    type Msg = ();
-
-    fn pre_start(&mut self, ctx: &Context<Self::Msg>) {
-        if self.level < 10 {
-            let props = Props::new_args(ShutdownTest::actor, self.level + 1);
-            ctx.actor_of(props, format!("test-actor-{}", self.level + 1).as_str())
-                .unwrap();
-        }
-    }
-
-    fn recv(&mut self, _: &Context<Self::Msg>, _: Self::Msg, _: Sender) {}
-}
-
-#[test]
-#[allow(dead_code)]
-fn system_shutdown() {
-    let sys = ActorSystem::new().unwrap();
-
-    let props = Props::new_args(ShutdownTest::actor, 1);
-    let _ = sys.actor_of(props, "test-actor-1").unwrap();
 
     block_on(sys.shutdown()).unwrap();
 }
@@ -206,5 +97,4 @@
     let sys = SystemBuilder::new().name("my-sys").create().unwrap();
 
     block_on(sys.shutdown()).unwrap();
-}
->>>>>>> 629c7375
+}