--- conflicted
+++ resolved
@@ -1,11 +1,10 @@
-<<<<<<< HEAD
 #[macro_use]
 extern crate riker_testkit;
 
 use riker::actors::*;
 
+use riker_testkit::probe::channel::{probe, ChannelProbe};
 use riker_testkit::probe::{Probe, ProbeReceive};
-use riker_testkit::probe::channel::{probe, ChannelProbe};
 
 #[derive(Clone, Debug)]
 pub struct Add;
@@ -24,10 +23,7 @@
     // we used the #[actor] attribute so CounterMsg is the Msg type
     type Msg = CounterMsg;
 
-    fn recv(&mut self,
-                ctx: &Context<Self::Msg>,
-                msg: Self::Msg,
-                sender: Sender) {
+    fn recv(&mut self, ctx: &Context<Self::Msg>, msg: Self::Msg, sender: Sender) {
         self.receive(ctx, msg, sender);
     }
 }
@@ -35,10 +31,7 @@
 impl Receive<TestProbe> for Counter {
     type Msg = CounterMsg;
 
-    fn receive(&mut self,
-                _ctx: &Context<Self::Msg>,
-                msg: TestProbe,
-                _sender: Sender) {
+    fn receive(&mut self, _ctx: &Context<Self::Msg>, msg: TestProbe, _sender: Sender) {
         self.probe = Some(msg)
     }
 }
@@ -46,10 +39,7 @@
 impl Receive<Add> for Counter {
     type Msg = CounterMsg;
 
-    fn receive(&mut self,
-                _ctx: &Context<Self::Msg>,
-                _msg: Add,
-                _sender: Sender) {
+    fn receive(&mut self, _ctx: &Context<Self::Msg>, _msg: Add, _sender: Sender) {
         self.count += 1;
         if self.count == 1_000_000 {
             self.probe.as_ref().unwrap().0.event(())
@@ -96,7 +86,9 @@
     let actor: BasicActorRef = actor.into();
 
     let (probe, listen) = probe();
-    actor.try_tell(CounterMsg::TestProbe(TestProbe(probe)), None).unwrap();
+    actor
+        .try_tell(CounterMsg::TestProbe(TestProbe(probe)), None)
+        .unwrap();
 
     assert!(actor.try_tell(CounterMsg::Add(Add), None).is_ok());
     assert!(actor.try_tell("invalid-type".to_string(), None).is_err());
@@ -132,11 +124,7 @@
         self.probe.as_ref().unwrap().0.event(());
     }
 
-    fn recv(&mut self,
-                _ctx: &Context<Self::Msg>,
-                msg: Self::Msg,
-                _sender: Sender) {
-
+    fn recv(&mut self, _ctx: &Context<Self::Msg>, msg: Self::Msg, _sender: Sender) {
         self.probe = Some(msg);
         self.probe.as_ref().unwrap().0.event(());
     }
@@ -167,190 +155,4 @@
 
     system.stop(&parent);
     p_assert_eq!(listen, ());
-}
-=======
-#[macro_use]
-extern crate riker_testkit;
-
-use riker::actors::*;
-
-use riker_testkit::probe::channel::{probe, ChannelProbe};
-use riker_testkit::probe::{Probe, ProbeReceive};
-
-#[derive(Clone, Debug)]
-pub struct Add;
-
-#[derive(Clone, Debug)]
-pub struct TestProbe(ChannelProbe<(), ()>);
-
-#[actor(TestProbe, Add)]
-struct Counter {
-    probe: Option<TestProbe>,
-    count: u32,
-}
-
-impl Counter {
-    fn actor() -> Counter {
-        Counter {
-            probe: None,
-            count: 0,
-        }
-    }
-}
-
-impl Actor for Counter {
-    // we used the #[actor] attribute so CounterMsg is the Msg type
-    type Msg = CounterMsg;
-
-    fn recv(&mut self, ctx: &Context<Self::Msg>, msg: Self::Msg, sender: Sender) {
-        self.receive(ctx, msg, sender);
-    }
-}
-
-impl Receive<TestProbe> for Counter {
-    type Msg = CounterMsg;
-
-    fn receive(&mut self, _ctx: &Context<Self::Msg>, msg: TestProbe, _sender: Sender) {
-        self.probe = Some(msg)
-    }
-}
-
-impl Receive<Add> for Counter {
-    type Msg = CounterMsg;
-
-    fn receive(&mut self, _ctx: &Context<Self::Msg>, _msg: Add, _sender: Sender) {
-        self.count += 1;
-        if self.count == 1_000_000 {
-            self.probe.as_ref().unwrap().0.event(())
-        }
-    }
-}
-
-#[test]
-fn actor_create() {
-    let sys = ActorSystem::new().unwrap();
-
-    let props = Props::new(Counter::actor);
-    assert!(sys.actor_of(props.clone(), "valid-name").is_ok());
-
-    assert!(sys.actor_of(props.clone(), "/").is_err());
-    assert!(sys.actor_of(props.clone(), "*").is_err());
-    assert!(sys.actor_of(props.clone(), "/a/b/c").is_err());
-    assert!(sys.actor_of(props.clone(), "@").is_err());
-    assert!(sys.actor_of(props.clone(), "#").is_err());
-    assert!(sys.actor_of(props.clone(), "abc*").is_err());
-    assert!(sys.actor_of(props, "!").is_err());
-}
-
-#[test]
-fn actor_tell() {
-    let sys = ActorSystem::new().unwrap();
-
-    let props = Props::new(Counter::actor);
-    let actor = sys.actor_of(props, "me").unwrap();
-
-    let (probe, listen) = probe();
-    actor.tell(TestProbe(probe), None);
-
-    for _ in 0..1_000_000 {
-        actor.tell(Add, None);
-    }
-
-    p_assert_eq!(listen, ());
-}
-
-#[test]
-fn actor_try_tell() {
-    let sys = ActorSystem::new().unwrap();
-
-    let props = Props::new(Counter::actor);
-    let actor = sys.actor_of(props, "me").unwrap();
-    let actor: BasicActorRef = actor.into();
-
-    let (probe, listen) = probe();
-    actor
-        .try_tell(CounterMsg::TestProbe(TestProbe(probe)), None)
-        .unwrap();
-
-    assert!(actor.try_tell(CounterMsg::Add(Add), None).is_ok());
-    assert!(actor.try_tell("invalid-type".to_string(), None).is_err());
-
-    for _ in 0..1_000_000 {
-        actor.try_tell(CounterMsg::Add(Add), None).unwrap();
-    }
-
-    p_assert_eq!(listen, ());
-}
-
-struct Parent {
-    probe: Option<TestProbe>,
-}
-
-impl Parent {
-    fn actor() -> Self {
-        Parent { probe: None }
-    }
-}
-
-impl Actor for Parent {
-    type Msg = TestProbe;
-
-    fn pre_start(&mut self, ctx: &Context<Self::Msg>) {
-        let props = Props::new(Child::actor);
-        ctx.actor_of(props, "child_a").unwrap();
-
-        let props = Props::new(Child::actor);
-        ctx.actor_of(props, "child_b").unwrap();
-
-        let props = Props::new(Child::actor);
-        ctx.actor_of(props, "child_c").unwrap();
-
-        let props = Props::new(Child::actor);
-        ctx.actor_of(props, "child_d").unwrap();
-    }
-
-    fn post_stop(&mut self) {
-        // All children have been terminated at this point
-        // and we can signal back that the parent has stopped
-        self.probe.as_ref().unwrap().0.event(());
-    }
-
-    fn recv(&mut self, _ctx: &Context<Self::Msg>, msg: Self::Msg, _sender: Sender) {
-        self.probe = Some(msg);
-        self.probe.as_ref().unwrap().0.event(());
-    }
-}
-
-struct Child;
-
-impl Child {
-    fn actor() -> Self {
-        Child
-    }
-}
-
-impl Actor for Child {
-    type Msg = ();
-
-    fn recv(&mut self, _: &Context<Self::Msg>, _: Self::Msg, _: Sender) {}
-}
-
-#[test]
-#[allow(dead_code)]
-fn actor_stop() {
-    let system = ActorSystem::new().unwrap();
-
-    let props = Props::new(Parent::actor);
-    let parent = system.actor_of(props, "parent").unwrap();
-
-    let (probe, listen) = probe();
-    parent.tell(TestProbe(probe), None);
-    system.print_tree();
-
-    // wait for the probe to arrive at the actor before attempting to stop the actor
-    listen.recv();
-
-    system.stop(&parent);
-    p_assert_eq!(listen, ());
-}
->>>>>>> 629c7375
+}