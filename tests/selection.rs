<<<<<<< HEAD
#[macro_use]
extern crate riker_testkit;

use riker_testkit::probe::{Probe, ProbeReceive};
use riker_testkit::probe::channel::{ChannelProbe, probe};

use riker::actors::*;

#[derive(Clone, Debug)]
pub struct TestProbe(ChannelProbe<(), ()>);

// a simple minimal actor for use in tests
// #[actor(TestProbe)]
#[derive(Default)]
struct Child;

impl Actor for Child {
    type Msg = TestProbe;

    fn recv(&mut self,
            _ctx: &Context<Self::Msg>,
            msg: Self::Msg,
            _sender: Sender) {
        msg.0.event(());
    }
}

#[derive(Default)]
struct SelectTest;

impl Actor for SelectTest {
    type Msg = TestProbe;

    fn pre_start(&mut self, ctx: &Context<Self::Msg>) {
        // create first child actor
        let _ = ctx.actor_of::<Child>("child_a").unwrap();

        // create second child actor
        let _ = ctx.actor_of::<Child>("child_b").unwrap();
    }

    fn recv(&mut self,
            _ctx: &Context<Self::Msg>,
            msg: Self::Msg,
            _sender: Sender) {
        msg.0.event(());
    }
}

#[test]
fn select_child() {
    let sys = ActorSystem::new().unwrap();

    sys.actor_of::<SelectTest>("select-actor").unwrap();

    let (probe, listen) = probe();

    // select test actors through actor selection: /root/user/select-actor/*
    let sel = sys.select("select-actor").unwrap();

    sel.try_tell(TestProbe(probe), None);

    p_assert_eq!(listen, ());
}

#[test]
fn select_child_of_child() {
    let sys = ActorSystem::new().unwrap();

    sys.actor_of::<SelectTest>("select-actor").unwrap();

    // delay to allow 'select-actor' pre_start to create 'child_a' and 'child_b'
    // Direct messaging on the actor_ref doesn't have this same issue
    std::thread::sleep(std::time::Duration::from_millis(500));

    let (probe, listen) = probe();

    // select test actors through actor selection: /root/user/select-actor/*
    let sel = sys.select("select-actor/child_a").unwrap();
    sel.try_tell(TestProbe(probe), None);

    // actors 'child_a' should fire a probe event
    p_assert_eq!(listen, ());
}

#[test]
fn select_all_children_of_child() {
    let sys = ActorSystem::new().unwrap();

    sys.actor_of::<SelectTest>("select-actor").unwrap();

    // delay to allow 'select-actor' pre_start to create 'child_a' and 'child_b'
    // Direct messaging on the actor_ref doesn't have this same issue
    std::thread::sleep(std::time::Duration::from_millis(500));

    let (probe, listen) = probe();

    // select relative test actors through actor selection: /root/user/select-actor/*
    let sel = sys.select("select-actor/*").unwrap();
    sel.try_tell(TestProbe(probe.clone()), None);

    // actors 'child_a' and 'child_b' should both fire a probe event
    p_assert_eq!(listen, ());
    p_assert_eq!(listen, ());

    // select absolute test actors through actor selection: /root/user/select-actor/*
    let sel = sys.select("/user/select-actor/*").unwrap();
    sel.try_tell(TestProbe(probe), None);

    // actors 'child_a' and 'child_b' should both fire a probe event
    p_assert_eq!(listen, ());
    p_assert_eq!(listen, ());
}

#[derive(Clone, Default)]
struct SelectTest2;

impl Actor for SelectTest2 {
    type Msg = TestProbe;

    fn pre_start(&mut self, ctx: &Context<Self::Msg>) {
        // create first child actor
        let _ = ctx.actor_of::<Child>("child_a").unwrap();

        // create second child actor
        let _ = ctx.actor_of::<Child>("child_b").unwrap();
    }

    fn recv(&mut self,
            ctx: &Context<Self::Msg>,
            msg: Self::Msg,
            _sender: Sender) {

        // up and down: ../select-actor/child_a
        let sel = ctx.select("../select-actor/child_a").unwrap();
        sel.try_tell(msg.clone(), None);

        // child: child_a
        let sel = ctx.select("child_a").unwrap();
        sel.try_tell(msg.clone(), None);

        // absolute: /user/select-actor/child_a
        let sel = ctx.select("/user/select-actor/child_a").unwrap();
        sel.try_tell(msg.clone(), None);

        // // absolute all: /user/select-actor/*
        let sel = ctx.select("/user/select-actor/*").unwrap();
        sel.try_tell(msg.clone(), None);

        // all: *
        let sel = ctx.select("*").unwrap();
        sel.try_tell(msg, None);
    }
}

#[test]
fn select_from_context() {
    let sys = ActorSystem::new().unwrap();

    let actor = sys.actor_of::<SelectTest2>("select-actor").unwrap();

    let (probe, listen) = probe();
    actor.tell(TestProbe(probe), None);

    // seven events back expected:
    p_assert_eq!(listen, ());
    p_assert_eq!(listen, ());
    p_assert_eq!(listen, ());
    p_assert_eq!(listen, ());
    p_assert_eq!(listen, ());
    p_assert_eq!(listen, ());
    p_assert_eq!(listen, ());
}

#[test]
fn select_paths() {
    let sys = ActorSystem::new().unwrap();

    assert!(sys.select("foo/").is_ok());
    assert!(sys.select("/foo/").is_ok());
    assert!(sys.select("/foo").is_ok());
    assert!(sys.select("/foo/..").is_ok());
    assert!(sys.select("../foo/").is_ok());
    assert!(sys.select("/foo/*").is_ok());
    assert!(sys.select("*").is_ok());

    assert!(sys.select("foo/`").is_err());
    assert!(sys.select("foo/@").is_err());
    assert!(sys.select("!").is_err());
    assert!(sys.select("foo/$").is_err());
    assert!(sys.select("&").is_err());
}

// // *** Dead letters test ***
// struct DeadLettersActor {
//     probe: Option<TestProbe>,
// }

// impl DeadLettersActor {
//     fn new() -> BoxActor<TestMsg> {
//         let actor = DeadLettersActor {
//             probe: None
//         };

//         Box::new(actor)
//     }
// }

// impl Actor for DeadLettersActor {
//     type Msg = TestMsg;

//     fn pre_start(&mut self, ctx: &Context<Self::Msg>) {
//         // subscribe to dead_letters
//         let msg = ChannelMsg::Subscribe(All.into(), ctx.myself());
//         ctx.system.dead_letters().tell(msg, None);
//     }

//     fn receive(&mut self, _: &Context<Self::Msg>, msg: Self::Msg, _: Option<ActorRef<Self::Msg>>) {
//         msg.0.event(()); // notify listen then probe has been received.
//         self.probe = Some(msg.0);
//     }

//     fn other_receive(&mut self, _: &Context<Self::Msg>, msg: ActorMsg<Self::Msg>, _: Option<ActorRef<Self::Msg>>) {
//         if let ActorMsg::DeadLetter(dl) = msg {
//             println!("DeadLetter: {} => {} ({:?})", dl.sender, dl.recipient, dl.msg);
//             self.probe.event(());
//         }
//     }
// }

// #[test]
// fn select_no_actors() {
//     let sys = ActorSystem::new().unwrap();

//     let props = Props::new(Box::new(DeadLettersActor::new));
//     let act = sys.actor_of(props, "dl-subscriber").unwrap();

//     let (probe, listen) = probe();
//     act.tell(TestMsg(probe.clone()), None);

//     // wait for the probe to arrive at the dl sub before doing select
//     listen.recv();

//     let sel = sys.select("nothing-here").unwrap();

//     sel.tell(TestMsg(probe), None);

//     p_assert_eq!(listen, ());
// }
=======
#[macro_use]
extern crate riker_testkit;

use riker::actors::*;

use riker_testkit::probe::channel::{probe, ChannelProbe};
use riker_testkit::probe::{Probe, ProbeReceive};

#[derive(Clone, Debug)]
pub struct TestProbe(ChannelProbe<(), ()>);

// a simple minimal actor for use in tests
// #[actor(TestProbe)]
struct Child;

impl Child {
    fn new() -> Self {
        Child
    }
}

impl Actor for Child {
    type Msg = TestProbe;

    fn recv(&mut self, _ctx: &Context<Self::Msg>, msg: Self::Msg, _sender: Sender) {
        msg.0.event(());
    }
}

struct SelectTest;

impl SelectTest {
    fn new() -> Self {
        SelectTest
    }
}

impl Actor for SelectTest {
    type Msg = TestProbe;

    fn pre_start(&mut self, ctx: &Context<Self::Msg>) {
        // create first child actor
        let props = Props::new(Child::new);
        let _ = ctx.actor_of(props, "child_a").unwrap();

        // create second child actor
        let props = Props::new(Child::new);
        let _ = ctx.actor_of(props, "child_b").unwrap();
    }

    fn recv(&mut self, _ctx: &Context<Self::Msg>, msg: Self::Msg, _sender: Sender) {
        msg.0.event(());
    }
}

#[test]
fn select_child() {
    let sys = ActorSystem::new().unwrap();

    let props = Props::new(SelectTest::new);
    sys.actor_of(props, "select-actor").unwrap();

    let (probe, listen) = probe();

    // select test actors through actor selection: /root/user/select-actor/*
    let sel = sys.select("select-actor").unwrap();

    sel.try_tell(TestProbe(probe), None);

    p_assert_eq!(listen, ());
}

#[test]
fn select_child_of_child() {
    let sys = ActorSystem::new().unwrap();

    let props = Props::new(SelectTest::new);
    sys.actor_of(props, "select-actor").unwrap();

    // delay to allow 'select-actor' pre_start to create 'child_a' and 'child_b'
    // Direct messaging on the actor_ref doesn't have this same issue
    std::thread::sleep(std::time::Duration::from_millis(500));

    let (probe, listen) = probe();

    // select test actors through actor selection: /root/user/select-actor/*
    let sel = sys.select("select-actor/child_a").unwrap();
    sel.try_tell(TestProbe(probe), None);

    // actors 'child_a' should fire a probe event
    p_assert_eq!(listen, ());
}

#[test]
fn select_all_children_of_child() {
    let sys = ActorSystem::new().unwrap();

    let props = Props::new(SelectTest::new);
    sys.actor_of(props, "select-actor").unwrap();

    // delay to allow 'select-actor' pre_start to create 'child_a' and 'child_b'
    // Direct messaging on the actor_ref doesn't have this same issue
    std::thread::sleep(std::time::Duration::from_millis(500));

    let (probe, listen) = probe();

    // select relative test actors through actor selection: /root/user/select-actor/*
    let sel = sys.select("select-actor/*").unwrap();
    sel.try_tell(TestProbe(probe.clone()), None);

    // actors 'child_a' and 'child_b' should both fire a probe event
    p_assert_eq!(listen, ());
    p_assert_eq!(listen, ());

    // select absolute test actors through actor selection: /root/user/select-actor/*
    let sel = sys.select("/user/select-actor/*").unwrap();
    sel.try_tell(TestProbe(probe), None);

    // actors 'child_a' and 'child_b' should both fire a probe event
    p_assert_eq!(listen, ());
    p_assert_eq!(listen, ());
}

#[derive(Clone)]
struct SelectTest2;

impl SelectTest2 {
    fn new() -> Self {
        SelectTest2
    }
}

impl Actor for SelectTest2 {
    type Msg = TestProbe;

    fn pre_start(&mut self, ctx: &Context<Self::Msg>) {
        // create first child actor
        let props = Props::new(Child::new);
        let _ = ctx.actor_of(props, "child_a").unwrap();

        // create second child actor
        let props = Props::new(Child::new);
        let _ = ctx.actor_of(props, "child_b").unwrap();
    }

    fn recv(&mut self, ctx: &Context<Self::Msg>, msg: Self::Msg, _sender: Sender) {
        // up and down: ../select-actor/child_a
        let sel = ctx.select("../select-actor/child_a").unwrap();
        sel.try_tell(msg.clone(), None);

        // child: child_a
        let sel = ctx.select("child_a").unwrap();
        sel.try_tell(msg.clone(), None);

        // absolute: /user/select-actor/child_a
        let sel = ctx.select("/user/select-actor/child_a").unwrap();
        sel.try_tell(msg.clone(), None);

        // // absolute all: /user/select-actor/*
        let sel = ctx.select("/user/select-actor/*").unwrap();
        sel.try_tell(msg.clone(), None);

        // all: *
        let sel = ctx.select("*").unwrap();
        sel.try_tell(msg, None);
    }
}

#[test]
fn select_from_context() {
    let sys = ActorSystem::new().unwrap();

    let props = Props::new(SelectTest2::new);
    let actor = sys.actor_of(props, "select-actor").unwrap();

    let (probe, listen) = probe();
    actor.tell(TestProbe(probe), None);

    // seven events back expected:
    p_assert_eq!(listen, ());
    p_assert_eq!(listen, ());
    p_assert_eq!(listen, ());
    p_assert_eq!(listen, ());
    p_assert_eq!(listen, ());
    p_assert_eq!(listen, ());
    p_assert_eq!(listen, ());
}

#[test]
fn select_paths() {
    let sys = ActorSystem::new().unwrap();

    assert!(sys.select("foo/").is_ok());
    assert!(sys.select("/foo/").is_ok());
    assert!(sys.select("/foo").is_ok());
    assert!(sys.select("/foo/..").is_ok());
    assert!(sys.select("../foo/").is_ok());
    assert!(sys.select("/foo/*").is_ok());
    assert!(sys.select("*").is_ok());

    assert!(sys.select("foo/`").is_err());
    assert!(sys.select("foo/@").is_err());
    assert!(sys.select("!").is_err());
    assert!(sys.select("foo/$").is_err());
    assert!(sys.select("&").is_err());
}

// // *** Dead letters test ***
// struct DeadLettersActor {
//     probe: Option<TestProbe>,
// }

// impl DeadLettersActor {
//     fn new() -> BoxActor<TestMsg> {
//         let actor = DeadLettersActor {
//             probe: None
//         };

//         Box::new(actor)
//     }
// }

// impl Actor for DeadLettersActor {
//     type Msg = TestMsg;

//     fn pre_start(&mut self, ctx: &Context<Self::Msg>) {
//         // subscribe to dead_letters
//         let msg = ChannelMsg::Subscribe(All.into(), ctx.myself());
//         ctx.system.dead_letters().tell(msg, None);
//     }

//     fn receive(&mut self, _: &Context<Self::Msg>, msg: Self::Msg, _: Option<ActorRef<Self::Msg>>) {
//         msg.0.event(()); // notify listen then probe has been received.
//         self.probe = Some(msg.0);
//     }

//     fn other_receive(&mut self, _: &Context<Self::Msg>, msg: ActorMsg<Self::Msg>, _: Option<ActorRef<Self::Msg>>) {
//         if let ActorMsg::DeadLetter(dl) = msg {
//             println!("DeadLetter: {} => {} ({:?})", dl.sender, dl.recipient, dl.msg);
//             self.probe.event(());
//         }
//     }
// }

// #[test]
// fn select_no_actors() {
//     let sys = ActorSystem::new().unwrap();

//     let props = Props::new(DeadLettersActor::new);
//     let act = sys.actor_of(props, "dl-subscriber").unwrap();

//     let (probe, listen) = probe();
//     act.tell(TestMsg(probe.clone()), None);

//     // wait for the probe to arrive at the dl sub before doing select
//     listen.recv();

//     let sel = sys.select("nothing-here").unwrap();

//     sel.tell(TestMsg(probe), None);

//     p_assert_eq!(listen, ());
// }
>>>>>>> 629c7375
<|MERGE_RESOLUTION|>--- conflicted
+++ resolved
@@ -1,9 +1,8 @@
-<<<<<<< HEAD
 #[macro_use]
 extern crate riker_testkit;
 
+use riker_testkit::probe::channel::{probe, ChannelProbe};
 use riker_testkit::probe::{Probe, ProbeReceive};
-use riker_testkit::probe::channel::{ChannelProbe, probe};
 
 use riker::actors::*;
 
@@ -18,10 +17,7 @@
 impl Actor for Child {
     type Msg = TestProbe;
 
-    fn recv(&mut self,
-            _ctx: &Context<Self::Msg>,
-            msg: Self::Msg,
-            _sender: Sender) {
+    fn recv(&mut self, _ctx: &Context<Self::Msg>, msg: Self::Msg, _sender: Sender) {
         msg.0.event(());
     }
 }
@@ -40,10 +36,7 @@
         let _ = ctx.actor_of::<Child>("child_b").unwrap();
     }
 
-    fn recv(&mut self,
-            _ctx: &Context<Self::Msg>,
-            msg: Self::Msg,
-            _sender: Sender) {
+    fn recv(&mut self, _ctx: &Context<Self::Msg>, msg: Self::Msg, _sender: Sender) {
         msg.0.event(());
     }
 }
@@ -127,11 +120,7 @@
         let _ = ctx.actor_of::<Child>("child_b").unwrap();
     }
 
-    fn recv(&mut self,
-            ctx: &Context<Self::Msg>,
-            msg: Self::Msg,
-            _sender: Sender) {
-
+    fn recv(&mut self, ctx: &Context<Self::Msg>, msg: Self::Msg, _sender: Sender) {
         // up and down: ../select-actor/child_a
         let sel = ctx.select("../select-actor/child_a").unwrap();
         sel.try_tell(msg.clone(), None);
@@ -193,18 +182,9 @@
 }
 
 // // *** Dead letters test ***
+// #[derive(Default)]
 // struct DeadLettersActor {
 //     probe: Option<TestProbe>,
-// }
-
-// impl DeadLettersActor {
-//     fn new() -> BoxActor<TestMsg> {
-//         let actor = DeadLettersActor {
-//             probe: None
-//         };
-
-//         Box::new(actor)
-//     }
 // }
 
 // impl Actor for DeadLettersActor {
@@ -233,8 +213,7 @@
 // fn select_no_actors() {
 //     let sys = ActorSystem::new().unwrap();
 
-//     let props = Props::new(Box::new(DeadLettersActor::new));
-//     let act = sys.actor_of(props, "dl-subscriber").unwrap();
+//     let act = sys.actor_of::<DeadLettersActor>("dl-subscriber").unwrap();
 
 //     let (probe, listen) = probe();
 //     act.tell(TestMsg(probe.clone()), None);
@@ -247,269 +226,4 @@
 //     sel.tell(TestMsg(probe), None);
 
 //     p_assert_eq!(listen, ());
-// }
-=======
-#[macro_use]
-extern crate riker_testkit;
-
-use riker::actors::*;
-
-use riker_testkit::probe::channel::{probe, ChannelProbe};
-use riker_testkit::probe::{Probe, ProbeReceive};
-
-#[derive(Clone, Debug)]
-pub struct TestProbe(ChannelProbe<(), ()>);
-
-// a simple minimal actor for use in tests
-// #[actor(TestProbe)]
-struct Child;
-
-impl Child {
-    fn new() -> Self {
-        Child
-    }
-}
-
-impl Actor for Child {
-    type Msg = TestProbe;
-
-    fn recv(&mut self, _ctx: &Context<Self::Msg>, msg: Self::Msg, _sender: Sender) {
-        msg.0.event(());
-    }
-}
-
-struct SelectTest;
-
-impl SelectTest {
-    fn new() -> Self {
-        SelectTest
-    }
-}
-
-impl Actor for SelectTest {
-    type Msg = TestProbe;
-
-    fn pre_start(&mut self, ctx: &Context<Self::Msg>) {
-        // create first child actor
-        let props = Props::new(Child::new);
-        let _ = ctx.actor_of(props, "child_a").unwrap();
-
-        // create second child actor
-        let props = Props::new(Child::new);
-        let _ = ctx.actor_of(props, "child_b").unwrap();
-    }
-
-    fn recv(&mut self, _ctx: &Context<Self::Msg>, msg: Self::Msg, _sender: Sender) {
-        msg.0.event(());
-    }
-}
-
-#[test]
-fn select_child() {
-    let sys = ActorSystem::new().unwrap();
-
-    let props = Props::new(SelectTest::new);
-    sys.actor_of(props, "select-actor").unwrap();
-
-    let (probe, listen) = probe();
-
-    // select test actors through actor selection: /root/user/select-actor/*
-    let sel = sys.select("select-actor").unwrap();
-
-    sel.try_tell(TestProbe(probe), None);
-
-    p_assert_eq!(listen, ());
-}
-
-#[test]
-fn select_child_of_child() {
-    let sys = ActorSystem::new().unwrap();
-
-    let props = Props::new(SelectTest::new);
-    sys.actor_of(props, "select-actor").unwrap();
-
-    // delay to allow 'select-actor' pre_start to create 'child_a' and 'child_b'
-    // Direct messaging on the actor_ref doesn't have this same issue
-    std::thread::sleep(std::time::Duration::from_millis(500));
-
-    let (probe, listen) = probe();
-
-    // select test actors through actor selection: /root/user/select-actor/*
-    let sel = sys.select("select-actor/child_a").unwrap();
-    sel.try_tell(TestProbe(probe), None);
-
-    // actors 'child_a' should fire a probe event
-    p_assert_eq!(listen, ());
-}
-
-#[test]
-fn select_all_children_of_child() {
-    let sys = ActorSystem::new().unwrap();
-
-    let props = Props::new(SelectTest::new);
-    sys.actor_of(props, "select-actor").unwrap();
-
-    // delay to allow 'select-actor' pre_start to create 'child_a' and 'child_b'
-    // Direct messaging on the actor_ref doesn't have this same issue
-    std::thread::sleep(std::time::Duration::from_millis(500));
-
-    let (probe, listen) = probe();
-
-    // select relative test actors through actor selection: /root/user/select-actor/*
-    let sel = sys.select("select-actor/*").unwrap();
-    sel.try_tell(TestProbe(probe.clone()), None);
-
-    // actors 'child_a' and 'child_b' should both fire a probe event
-    p_assert_eq!(listen, ());
-    p_assert_eq!(listen, ());
-
-    // select absolute test actors through actor selection: /root/user/select-actor/*
-    let sel = sys.select("/user/select-actor/*").unwrap();
-    sel.try_tell(TestProbe(probe), None);
-
-    // actors 'child_a' and 'child_b' should both fire a probe event
-    p_assert_eq!(listen, ());
-    p_assert_eq!(listen, ());
-}
-
-#[derive(Clone)]
-struct SelectTest2;
-
-impl SelectTest2 {
-    fn new() -> Self {
-        SelectTest2
-    }
-}
-
-impl Actor for SelectTest2 {
-    type Msg = TestProbe;
-
-    fn pre_start(&mut self, ctx: &Context<Self::Msg>) {
-        // create first child actor
-        let props = Props::new(Child::new);
-        let _ = ctx.actor_of(props, "child_a").unwrap();
-
-        // create second child actor
-        let props = Props::new(Child::new);
-        let _ = ctx.actor_of(props, "child_b").unwrap();
-    }
-
-    fn recv(&mut self, ctx: &Context<Self::Msg>, msg: Self::Msg, _sender: Sender) {
-        // up and down: ../select-actor/child_a
-        let sel = ctx.select("../select-actor/child_a").unwrap();
-        sel.try_tell(msg.clone(), None);
-
-        // child: child_a
-        let sel = ctx.select("child_a").unwrap();
-        sel.try_tell(msg.clone(), None);
-
-        // absolute: /user/select-actor/child_a
-        let sel = ctx.select("/user/select-actor/child_a").unwrap();
-        sel.try_tell(msg.clone(), None);
-
-        // // absolute all: /user/select-actor/*
-        let sel = ctx.select("/user/select-actor/*").unwrap();
-        sel.try_tell(msg.clone(), None);
-
-        // all: *
-        let sel = ctx.select("*").unwrap();
-        sel.try_tell(msg, None);
-    }
-}
-
-#[test]
-fn select_from_context() {
-    let sys = ActorSystem::new().unwrap();
-
-    let props = Props::new(SelectTest2::new);
-    let actor = sys.actor_of(props, "select-actor").unwrap();
-
-    let (probe, listen) = probe();
-    actor.tell(TestProbe(probe), None);
-
-    // seven events back expected:
-    p_assert_eq!(listen, ());
-    p_assert_eq!(listen, ());
-    p_assert_eq!(listen, ());
-    p_assert_eq!(listen, ());
-    p_assert_eq!(listen, ());
-    p_assert_eq!(listen, ());
-    p_assert_eq!(listen, ());
-}
-
-#[test]
-fn select_paths() {
-    let sys = ActorSystem::new().unwrap();
-
-    assert!(sys.select("foo/").is_ok());
-    assert!(sys.select("/foo/").is_ok());
-    assert!(sys.select("/foo").is_ok());
-    assert!(sys.select("/foo/..").is_ok());
-    assert!(sys.select("../foo/").is_ok());
-    assert!(sys.select("/foo/*").is_ok());
-    assert!(sys.select("*").is_ok());
-
-    assert!(sys.select("foo/`").is_err());
-    assert!(sys.select("foo/@").is_err());
-    assert!(sys.select("!").is_err());
-    assert!(sys.select("foo/$").is_err());
-    assert!(sys.select("&").is_err());
-}
-
-// // *** Dead letters test ***
-// struct DeadLettersActor {
-//     probe: Option<TestProbe>,
-// }
-
-// impl DeadLettersActor {
-//     fn new() -> BoxActor<TestMsg> {
-//         let actor = DeadLettersActor {
-//             probe: None
-//         };
-
-//         Box::new(actor)
-//     }
-// }
-
-// impl Actor for DeadLettersActor {
-//     type Msg = TestMsg;
-
-//     fn pre_start(&mut self, ctx: &Context<Self::Msg>) {
-//         // subscribe to dead_letters
-//         let msg = ChannelMsg::Subscribe(All.into(), ctx.myself());
-//         ctx.system.dead_letters().tell(msg, None);
-//     }
-
-//     fn receive(&mut self, _: &Context<Self::Msg>, msg: Self::Msg, _: Option<ActorRef<Self::Msg>>) {
-//         msg.0.event(()); // notify listen then probe has been received.
-//         self.probe = Some(msg.0);
-//     }
-
-//     fn other_receive(&mut self, _: &Context<Self::Msg>, msg: ActorMsg<Self::Msg>, _: Option<ActorRef<Self::Msg>>) {
-//         if let ActorMsg::DeadLetter(dl) = msg {
-//             println!("DeadLetter: {} => {} ({:?})", dl.sender, dl.recipient, dl.msg);
-//             self.probe.event(());
-//         }
-//     }
-// }
-
-// #[test]
-// fn select_no_actors() {
-//     let sys = ActorSystem::new().unwrap();
-
-//     let props = Props::new(DeadLettersActor::new);
-//     let act = sys.actor_of(props, "dl-subscriber").unwrap();
-
-//     let (probe, listen) = probe();
-//     act.tell(TestMsg(probe.clone()), None);
-
-//     // wait for the probe to arrive at the dl sub before doing select
-//     listen.recv();
-
-//     let sel = sys.select("nothing-here").unwrap();
-
-//     sel.tell(TestMsg(probe), None);
-
-//     p_assert_eq!(listen, ());
-// }
->>>>>>> 629c7375
+// }