<<<<<<< HEAD
#[macro_use]
extern crate riker_testkit;

use riker_testkit::probe::{Probe, ProbeReceive};
use riker_testkit::probe::channel::{ChannelProbe, probe};

use riker::actors::*;

#[derive(Clone, Debug)]
pub struct Panic;

#[derive(Clone, Debug)]
pub struct TestProbe(ChannelProbe<(), ()>);

#[derive(Default)]
struct DumbActor;

impl Actor for DumbActor {
    type Msg = ();

    fn recv(&mut self, _: &Context<Self::Msg>, _: Self::Msg, _: Sender) {}
}

#[actor(TestProbe, Panic)]
#[derive(Default)]
struct PanicActor;

impl Actor for PanicActor {
    type Msg = PanicActorMsg;

    fn pre_start(&mut self, ctx: &Context<Self::Msg>) {
        ctx.actor_of::<DumbActor>("child_a").unwrap();

        ctx.actor_of::<DumbActor>("child_b").unwrap();

        ctx.actor_of::<DumbActor>("child_c").unwrap();

        ctx.actor_of::<DumbActor>("child_d").unwrap();
    }

    fn recv(&mut self,
            ctx: &Context<Self::Msg>,
            msg: Self::Msg,
            sender: Sender) {
        self.receive(ctx, msg, sender);
    }
}

impl Receive<TestProbe> for PanicActor {
    type Msg = PanicActorMsg;

    fn receive(&mut self,
               _ctx: &Context<Self::Msg>,
               msg: TestProbe,
               _sender: Sender) {
        msg.0.event(());
    }
}

impl Receive<Panic> for PanicActor {
    type Msg = PanicActorMsg;

    fn receive(&mut self,
               _ctx: &Context<Self::Msg>,
               _msg: Panic,
               _sender: Sender) {
        panic!("// TEST PANIC // TEST PANIC // TEST PANIC //");
    }
}

// Test Restart Strategy
#[actor(TestProbe, Panic)]
#[derive(Default)]
struct RestartSup {
    actor_to_fail: Option<ActorRef<PanicActorMsg>>,
}

impl Actor for RestartSup {
    type Msg = RestartSupMsg;

    fn pre_start(&mut self, ctx: &Context<Self::Msg>) {
        self.actor_to_fail = ctx.actor_of::<PanicActor>("actor-to-fail").ok();
    }

    fn supervisor_strategy(&self) -> Strategy {
        Strategy::Restart
    }

    fn recv(&mut self,
            ctx: &Context<Self::Msg>,
            msg: Self::Msg,
            sender: Sender) {
        self.receive(ctx, msg, sender)
    }
}

impl Receive<TestProbe> for RestartSup {
    type Msg = RestartSupMsg;

    fn receive(&mut self,
               _ctx: &Context<Self::Msg>,
               msg: TestProbe,
               sender: Sender) {
        self.actor_to_fail
            .as_ref()
            .unwrap()
            .tell(msg, sender);
    }
}

impl Receive<Panic> for RestartSup {
    type Msg = RestartSupMsg;

    fn receive(&mut self,
               _ctx: &Context<Self::Msg>,
               _msg: Panic,
               _sender: Sender) {
        self.actor_to_fail.as_ref().unwrap().tell(Panic, None);
    }
}


#[test]
fn supervision_restart_failed_actor() {
    let sys = ActorSystem::new().unwrap();

    for i in 0..100 {
        let sup = sys.actor_of::<RestartSup>(&format!("supervisor_{}", i)).unwrap();

        // Make the test actor panic
        sup.tell(Panic, None);

        let (probe, listen) = probe::<()>();
        sup.tell(TestProbe(probe), None);
        p_assert_eq!(listen, ());
    }
}

// Test Escalate Strategy
#[actor(TestProbe, Panic)]
#[derive(Default)]
struct EscalateSup {
    actor_to_fail: Option<ActorRef<PanicActorMsg>>,
}

impl Actor for EscalateSup {
    type Msg = EscalateSupMsg;

    fn pre_start(&mut self, ctx: &Context<Self::Msg>) {
        self.actor_to_fail = ctx.actor_of::<PanicActor>("actor-to-fail").ok();
    }

    fn supervisor_strategy(&self) -> Strategy {
        Strategy::Escalate
    }

    fn recv(&mut self,
            ctx: &Context<Self::Msg>,
            msg: Self::Msg,
            sender: Sender) {
        self.receive(ctx, msg, sender);
        // match msg {
        //     // We just resend the messages to the actor that we're concerned about testing
        //     TestMsg::Panic => self.actor_to_fail.try_tell(msg, None).unwrap(),
        //     TestMsg::Probe(_) => self.actor_to_fail.try_tell(msg, None).unwrap(),
        // };
    }
}

impl Receive<TestProbe> for EscalateSup {
    type Msg = EscalateSupMsg;

    fn receive(&mut self,
               _ctx: &Context<Self::Msg>,
               msg: TestProbe,
               sender: Sender) {
        self.actor_to_fail
            .as_ref()
            .unwrap()
            .tell(msg, sender);
    }
}

impl Receive<Panic> for EscalateSup {
    type Msg = EscalateSupMsg;

    fn receive(&mut self,
               _ctx: &Context<Self::Msg>,
               _msg: Panic,
               _sender: Sender) {
        self.actor_to_fail
            .as_ref()
            .unwrap()
            .tell(Panic, None);
    }
}

#[actor(TestProbe, Panic)]
#[derive(Default)]
struct EscRestartSup {
    escalator: Option<ActorRef<EscalateSupMsg>>,
}

impl Actor for EscRestartSup {
    type Msg = EscRestartSupMsg;

    fn pre_start(&mut self, ctx: &Context<Self::Msg>) {
        self.escalator = ctx.actor_of::<EscalateSup>("escalate-supervisor").ok();
    }

    fn supervisor_strategy(&self) -> Strategy {
        Strategy::Restart
    }

    fn recv(&mut self,
            ctx: &Context<Self::Msg>,
            msg: Self::Msg,
            sender: Sender) {
        self.receive(ctx, msg, sender);
        // match msg {
        //     // We resend the messages to the parent of the actor that is/has panicked
        //     TestMsg::Panic => self.escalator.try_tell(msg, None).unwrap(),
        //     TestMsg::Probe(_) => self.escalator.try_tell(msg, None).unwrap(),
        // };
    }
}

impl Receive<TestProbe> for EscRestartSup {
    type Msg = EscRestartSupMsg;

    fn receive(&mut self,
               _ctx: &Context<Self::Msg>,
               msg: TestProbe,
               sender: Sender) {
        self.escalator
            .as_ref()
            .unwrap()
            .tell(msg, sender);
    }
}

impl Receive<Panic> for EscRestartSup {
    type Msg = EscRestartSupMsg;

    fn receive(&mut self,
               _ctx: &Context<Self::Msg>,
               _msg: Panic,
               _sender: Sender) {
        self.escalator
            .as_ref()
            .unwrap()
            .tell(Panic, None);
    }
}

#[test]
fn supervision_escalate_failed_actor() {
    let sys = ActorSystem::new().unwrap();

    let sup = sys.actor_of::<EscRestartSup>("supervisor").unwrap();

    // Make the test actor panic
    sup.tell(Panic, None);

    let (probe, listen) = probe::<()>();
    std::thread::sleep(std::time::Duration::from_millis(2000));
    sup.tell(TestProbe(probe), None);
    p_assert_eq!(listen, ());
    sys.print_tree();
}
=======
#[macro_use]
extern crate riker_testkit;

use riker::actors::*;

use riker_testkit::probe::channel::{probe, ChannelProbe};
use riker_testkit::probe::{Probe, ProbeReceive};

#[derive(Clone, Debug)]
pub struct Panic;

#[derive(Clone, Debug)]
pub struct TestProbe(ChannelProbe<(), ()>);

struct DumbActor;

impl DumbActor {
    fn new() -> Self {
        DumbActor
    }
}

impl Actor for DumbActor {
    type Msg = ();

    fn recv(&mut self, _: &Context<Self::Msg>, _: Self::Msg, _: Sender) {}
}

#[actor(TestProbe, Panic)]
struct PanicActor;

impl PanicActor {
    fn new() -> Self {
        PanicActor
    }
}

impl Actor for PanicActor {
    type Msg = PanicActorMsg;

    fn pre_start(&mut self, ctx: &Context<Self::Msg>) {
        let props = Props::new(DumbActor::new);
        ctx.actor_of(props, "child_a").unwrap();

        let props = Props::new(DumbActor::new);
        ctx.actor_of(props, "child_b").unwrap();

        let props = Props::new(DumbActor::new);
        ctx.actor_of(props, "child_c").unwrap();

        let props = Props::new(DumbActor::new);
        ctx.actor_of(props, "child_d").unwrap();
    }

    fn recv(&mut self, ctx: &Context<Self::Msg>, msg: Self::Msg, sender: Sender) {
        self.receive(ctx, msg, sender);
    }
}

impl Receive<TestProbe> for PanicActor {
    type Msg = PanicActorMsg;

    fn receive(&mut self, _ctx: &Context<Self::Msg>, msg: TestProbe, _sender: Sender) {
        msg.0.event(());
    }
}

impl Receive<Panic> for PanicActor {
    type Msg = PanicActorMsg;

    fn receive(&mut self, _ctx: &Context<Self::Msg>, _msg: Panic, _sender: Sender) {
        panic!("// TEST PANIC // TEST PANIC // TEST PANIC //");
    }
}

// Test Restart Strategy
#[actor(TestProbe, Panic)]
struct RestartSup {
    actor_to_fail: Option<ActorRef<PanicActorMsg>>,
}

impl RestartSup {
    fn new() -> Self {
        RestartSup {
            actor_to_fail: None,
        }
    }
}

impl Actor for RestartSup {
    type Msg = RestartSupMsg;

    fn pre_start(&mut self, ctx: &Context<Self::Msg>) {
        let props = Props::new(PanicActor::new);
        self.actor_to_fail = ctx.actor_of(props, "actor-to-fail").ok();
    }

    fn recv(&mut self, ctx: &Context<Self::Msg>, msg: Self::Msg, sender: Sender) {
        self.receive(ctx, msg, sender)
    }

    fn supervisor_strategy(&self) -> Strategy {
        Strategy::Restart
    }
}

impl Receive<TestProbe> for RestartSup {
    type Msg = RestartSupMsg;

    fn receive(&mut self, _ctx: &Context<Self::Msg>, msg: TestProbe, sender: Sender) {
        self.actor_to_fail.as_ref().unwrap().tell(msg, sender);
    }
}

impl Receive<Panic> for RestartSup {
    type Msg = RestartSupMsg;

    fn receive(&mut self, _ctx: &Context<Self::Msg>, _msg: Panic, _sender: Sender) {
        self.actor_to_fail.as_ref().unwrap().tell(Panic, None);
    }
}

#[test]
fn supervision_restart_failed_actor() {
    let sys = ActorSystem::new().unwrap();

    for i in 0..100 {
        let props = Props::new(RestartSup::new);
        let sup = sys.actor_of(props, &format!("supervisor_{}", i)).unwrap();

        // Make the test actor panic
        sup.tell(Panic, None);

        let (probe, listen) = probe::<()>();
        sup.tell(TestProbe(probe), None);
        p_assert_eq!(listen, ());
    }
}

// Test Escalate Strategy
#[actor(TestProbe, Panic)]
struct EscalateSup {
    actor_to_fail: Option<ActorRef<PanicActorMsg>>,
}

impl EscalateSup {
    fn new() -> Self {
        EscalateSup {
            actor_to_fail: None,
        }
    }
}

impl Actor for EscalateSup {
    type Msg = EscalateSupMsg;

    fn pre_start(&mut self, ctx: &Context<Self::Msg>) {
        let props = Props::new(PanicActor::new);
        self.actor_to_fail = ctx.actor_of(props, "actor-to-fail").ok();
    }

    fn recv(&mut self, ctx: &Context<Self::Msg>, msg: Self::Msg, sender: Sender) {
        self.receive(ctx, msg, sender);
        // match msg {
        //     // We just resend the messages to the actor that we're concerned about testing
        //     TestMsg::Panic => self.actor_to_fail.try_tell(msg, None).unwrap(),
        //     TestMsg::Probe(_) => self.actor_to_fail.try_tell(msg, None).unwrap(),
        // };
    }

    fn supervisor_strategy(&self) -> Strategy {
        Strategy::Escalate
    }
}

impl Receive<TestProbe> for EscalateSup {
    type Msg = EscalateSupMsg;

    fn receive(&mut self, _ctx: &Context<Self::Msg>, msg: TestProbe, sender: Sender) {
        self.actor_to_fail.as_ref().unwrap().tell(msg, sender);
    }
}

impl Receive<Panic> for EscalateSup {
    type Msg = EscalateSupMsg;

    fn receive(&mut self, _ctx: &Context<Self::Msg>, _msg: Panic, _sender: Sender) {
        self.actor_to_fail.as_ref().unwrap().tell(Panic, None);
    }
}

#[actor(TestProbe, Panic)]
struct EscRestartSup {
    escalator: Option<ActorRef<EscalateSupMsg>>,
}

impl EscRestartSup {
    fn new() -> Self {
        EscRestartSup { escalator: None }
    }
}

impl Actor for EscRestartSup {
    type Msg = EscRestartSupMsg;

    fn pre_start(&mut self, ctx: &Context<Self::Msg>) {
        let props = Props::new(EscalateSup::new);
        self.escalator = ctx.actor_of(props, "escalate-supervisor").ok();
    }

    fn recv(&mut self, ctx: &Context<Self::Msg>, msg: Self::Msg, sender: Sender) {
        self.receive(ctx, msg, sender);
        // match msg {
        //     // We resend the messages to the parent of the actor that is/has panicked
        //     TestMsg::Panic => self.escalator.try_tell(msg, None).unwrap(),
        //     TestMsg::Probe(_) => self.escalator.try_tell(msg, None).unwrap(),
        // };
    }

    fn supervisor_strategy(&self) -> Strategy {
        Strategy::Restart
    }
}

impl Receive<TestProbe> for EscRestartSup {
    type Msg = EscRestartSupMsg;

    fn receive(&mut self, _ctx: &Context<Self::Msg>, msg: TestProbe, sender: Sender) {
        self.escalator.as_ref().unwrap().tell(msg, sender);
    }
}

impl Receive<Panic> for EscRestartSup {
    type Msg = EscRestartSupMsg;

    fn receive(&mut self, _ctx: &Context<Self::Msg>, _msg: Panic, _sender: Sender) {
        self.escalator.as_ref().unwrap().tell(Panic, None);
    }
}

#[test]
fn supervision_escalate_failed_actor() {
    let sys = ActorSystem::new().unwrap();

    let props = Props::new(EscRestartSup::new);
    let sup = sys.actor_of(props, "supervisor").unwrap();

    // Make the test actor panic
    sup.tell(Panic, None);

    let (probe, listen) = probe::<()>();
    std::thread::sleep(std::time::Duration::from_millis(2000));
    sup.tell(TestProbe(probe), None);
    p_assert_eq!(listen, ());
    sys.print_tree();
}
>>>>>>> 629c7375
<|MERGE_RESOLUTION|>--- conflicted
+++ resolved
@@ -1,9 +1,8 @@
-<<<<<<< HEAD
 #[macro_use]
 extern crate riker_testkit;
 
+use riker_testkit::probe::channel::{probe, ChannelProbe};
 use riker_testkit::probe::{Probe, ProbeReceive};
-use riker_testkit::probe::channel::{ChannelProbe, probe};
 
 use riker::actors::*;
 
@@ -39,10 +38,7 @@
         ctx.actor_of::<DumbActor>("child_d").unwrap();
     }
 
-    fn recv(&mut self,
-            ctx: &Context<Self::Msg>,
-            msg: Self::Msg,
-            sender: Sender) {
+    fn recv(&mut self, ctx: &Context<Self::Msg>, msg: Self::Msg, sender: Sender) {
         self.receive(ctx, msg, sender);
     }
 }
@@ -50,10 +46,7 @@
 impl Receive<TestProbe> for PanicActor {
     type Msg = PanicActorMsg;
 
-    fn receive(&mut self,
-               _ctx: &Context<Self::Msg>,
-               msg: TestProbe,
-               _sender: Sender) {
+    fn receive(&mut self, _ctx: &Context<Self::Msg>, msg: TestProbe, _sender: Sender) {
         msg.0.event(());
     }
 }
@@ -61,10 +54,7 @@
 impl Receive<Panic> for PanicActor {
     type Msg = PanicActorMsg;
 
-    fn receive(&mut self,
-               _ctx: &Context<Self::Msg>,
-               _msg: Panic,
-               _sender: Sender) {
+    fn receive(&mut self, _ctx: &Context<Self::Msg>, _msg: Panic, _sender: Sender) {
         panic!("// TEST PANIC // TEST PANIC // TEST PANIC //");
     }
 }
@@ -87,10 +77,7 @@
         Strategy::Restart
     }
 
-    fn recv(&mut self,
-            ctx: &Context<Self::Msg>,
-            msg: Self::Msg,
-            sender: Sender) {
+    fn recv(&mut self, ctx: &Context<Self::Msg>, msg: Self::Msg, sender: Sender) {
         self.receive(ctx, msg, sender)
     }
 }
@@ -98,35 +85,27 @@
 impl Receive<TestProbe> for RestartSup {
     type Msg = RestartSupMsg;
 
-    fn receive(&mut self,
-               _ctx: &Context<Self::Msg>,
-               msg: TestProbe,
-               sender: Sender) {
-        self.actor_to_fail
-            .as_ref()
-            .unwrap()
-            .tell(msg, sender);
+    fn receive(&mut self, _ctx: &Context<Self::Msg>, msg: TestProbe, sender: Sender) {
+        self.actor_to_fail.as_ref().unwrap().tell(msg, sender);
     }
 }
 
 impl Receive<Panic> for RestartSup {
     type Msg = RestartSupMsg;
 
-    fn receive(&mut self,
-               _ctx: &Context<Self::Msg>,
-               _msg: Panic,
-               _sender: Sender) {
+    fn receive(&mut self, _ctx: &Context<Self::Msg>, _msg: Panic, _sender: Sender) {
         self.actor_to_fail.as_ref().unwrap().tell(Panic, None);
     }
 }
-
 
 #[test]
 fn supervision_restart_failed_actor() {
     let sys = ActorSystem::new().unwrap();
 
     for i in 0..100 {
-        let sup = sys.actor_of::<RestartSup>(&format!("supervisor_{}", i)).unwrap();
+        let sup = sys
+            .actor_of::<RestartSup>(&format!("supervisor_{}", i))
+            .unwrap();
 
         // Make the test actor panic
         sup.tell(Panic, None);
@@ -155,10 +134,7 @@
         Strategy::Escalate
     }
 
-    fn recv(&mut self,
-            ctx: &Context<Self::Msg>,
-            msg: Self::Msg,
-            sender: Sender) {
+    fn recv(&mut self, ctx: &Context<Self::Msg>, msg: Self::Msg, sender: Sender) {
         self.receive(ctx, msg, sender);
         // match msg {
         //     // We just resend the messages to the actor that we're concerned about testing
@@ -171,28 +147,16 @@
 impl Receive<TestProbe> for EscalateSup {
     type Msg = EscalateSupMsg;
 
-    fn receive(&mut self,
-               _ctx: &Context<Self::Msg>,
-               msg: TestProbe,
-               sender: Sender) {
-        self.actor_to_fail
-            .as_ref()
-            .unwrap()
-            .tell(msg, sender);
+    fn receive(&mut self, _ctx: &Context<Self::Msg>, msg: TestProbe, sender: Sender) {
+        self.actor_to_fail.as_ref().unwrap().tell(msg, sender);
     }
 }
 
 impl Receive<Panic> for EscalateSup {
     type Msg = EscalateSupMsg;
 
-    fn receive(&mut self,
-               _ctx: &Context<Self::Msg>,
-               _msg: Panic,
-               _sender: Sender) {
-        self.actor_to_fail
-            .as_ref()
-            .unwrap()
-            .tell(Panic, None);
+    fn receive(&mut self, _ctx: &Context<Self::Msg>, _msg: Panic, _sender: Sender) {
+        self.actor_to_fail.as_ref().unwrap().tell(Panic, None);
     }
 }
 
@@ -213,10 +177,7 @@
         Strategy::Restart
     }
 
-    fn recv(&mut self,
-            ctx: &Context<Self::Msg>,
-            msg: Self::Msg,
-            sender: Sender) {
+    fn recv(&mut self, ctx: &Context<Self::Msg>, msg: Self::Msg, sender: Sender) {
         self.receive(ctx, msg, sender);
         // match msg {
         //     // We resend the messages to the parent of the actor that is/has panicked
@@ -229,28 +190,16 @@
 impl Receive<TestProbe> for EscRestartSup {
     type Msg = EscRestartSupMsg;
 
-    fn receive(&mut self,
-               _ctx: &Context<Self::Msg>,
-               msg: TestProbe,
-               sender: Sender) {
-        self.escalator
-            .as_ref()
-            .unwrap()
-            .tell(msg, sender);
+    fn receive(&mut self, _ctx: &Context<Self::Msg>, msg: TestProbe, sender: Sender) {
+        self.escalator.as_ref().unwrap().tell(msg, sender);
     }
 }
 
 impl Receive<Panic> for EscRestartSup {
     type Msg = EscRestartSupMsg;
 
-    fn receive(&mut self,
-               _ctx: &Context<Self::Msg>,
-               _msg: Panic,
-               _sender: Sender) {
-        self.escalator
-            .as_ref()
-            .unwrap()
-            .tell(Panic, None);
+    fn receive(&mut self, _ctx: &Context<Self::Msg>, _msg: Panic, _sender: Sender) {
+        self.escalator.as_ref().unwrap().tell(Panic, None);
     }
 }
 
@@ -268,262 +217,4 @@
     sup.tell(TestProbe(probe), None);
     p_assert_eq!(listen, ());
     sys.print_tree();
-}
-=======
-#[macro_use]
-extern crate riker_testkit;
-
-use riker::actors::*;
-
-use riker_testkit::probe::channel::{probe, ChannelProbe};
-use riker_testkit::probe::{Probe, ProbeReceive};
-
-#[derive(Clone, Debug)]
-pub struct Panic;
-
-#[derive(Clone, Debug)]
-pub struct TestProbe(ChannelProbe<(), ()>);
-
-struct DumbActor;
-
-impl DumbActor {
-    fn new() -> Self {
-        DumbActor
-    }
-}
-
-impl Actor for DumbActor {
-    type Msg = ();
-
-    fn recv(&mut self, _: &Context<Self::Msg>, _: Self::Msg, _: Sender) {}
-}
-
-#[actor(TestProbe, Panic)]
-struct PanicActor;
-
-impl PanicActor {
-    fn new() -> Self {
-        PanicActor
-    }
-}
-
-impl Actor for PanicActor {
-    type Msg = PanicActorMsg;
-
-    fn pre_start(&mut self, ctx: &Context<Self::Msg>) {
-        let props = Props::new(DumbActor::new);
-        ctx.actor_of(props, "child_a").unwrap();
-
-        let props = Props::new(DumbActor::new);
-        ctx.actor_of(props, "child_b").unwrap();
-
-        let props = Props::new(DumbActor::new);
-        ctx.actor_of(props, "child_c").unwrap();
-
-        let props = Props::new(DumbActor::new);
-        ctx.actor_of(props, "child_d").unwrap();
-    }
-
-    fn recv(&mut self, ctx: &Context<Self::Msg>, msg: Self::Msg, sender: Sender) {
-        self.receive(ctx, msg, sender);
-    }
-}
-
-impl Receive<TestProbe> for PanicActor {
-    type Msg = PanicActorMsg;
-
-    fn receive(&mut self, _ctx: &Context<Self::Msg>, msg: TestProbe, _sender: Sender) {
-        msg.0.event(());
-    }
-}
-
-impl Receive<Panic> for PanicActor {
-    type Msg = PanicActorMsg;
-
-    fn receive(&mut self, _ctx: &Context<Self::Msg>, _msg: Panic, _sender: Sender) {
-        panic!("// TEST PANIC // TEST PANIC // TEST PANIC //");
-    }
-}
-
-// Test Restart Strategy
-#[actor(TestProbe, Panic)]
-struct RestartSup {
-    actor_to_fail: Option<ActorRef<PanicActorMsg>>,
-}
-
-impl RestartSup {
-    fn new() -> Self {
-        RestartSup {
-            actor_to_fail: None,
-        }
-    }
-}
-
-impl Actor for RestartSup {
-    type Msg = RestartSupMsg;
-
-    fn pre_start(&mut self, ctx: &Context<Self::Msg>) {
-        let props = Props::new(PanicActor::new);
-        self.actor_to_fail = ctx.actor_of(props, "actor-to-fail").ok();
-    }
-
-    fn recv(&mut self, ctx: &Context<Self::Msg>, msg: Self::Msg, sender: Sender) {
-        self.receive(ctx, msg, sender)
-    }
-
-    fn supervisor_strategy(&self) -> Strategy {
-        Strategy::Restart
-    }
-}
-
-impl Receive<TestProbe> for RestartSup {
-    type Msg = RestartSupMsg;
-
-    fn receive(&mut self, _ctx: &Context<Self::Msg>, msg: TestProbe, sender: Sender) {
-        self.actor_to_fail.as_ref().unwrap().tell(msg, sender);
-    }
-}
-
-impl Receive<Panic> for RestartSup {
-    type Msg = RestartSupMsg;
-
-    fn receive(&mut self, _ctx: &Context<Self::Msg>, _msg: Panic, _sender: Sender) {
-        self.actor_to_fail.as_ref().unwrap().tell(Panic, None);
-    }
-}
-
-#[test]
-fn supervision_restart_failed_actor() {
-    let sys = ActorSystem::new().unwrap();
-
-    for i in 0..100 {
-        let props = Props::new(RestartSup::new);
-        let sup = sys.actor_of(props, &format!("supervisor_{}", i)).unwrap();
-
-        // Make the test actor panic
-        sup.tell(Panic, None);
-
-        let (probe, listen) = probe::<()>();
-        sup.tell(TestProbe(probe), None);
-        p_assert_eq!(listen, ());
-    }
-}
-
-// Test Escalate Strategy
-#[actor(TestProbe, Panic)]
-struct EscalateSup {
-    actor_to_fail: Option<ActorRef<PanicActorMsg>>,
-}
-
-impl EscalateSup {
-    fn new() -> Self {
-        EscalateSup {
-            actor_to_fail: None,
-        }
-    }
-}
-
-impl Actor for EscalateSup {
-    type Msg = EscalateSupMsg;
-
-    fn pre_start(&mut self, ctx: &Context<Self::Msg>) {
-        let props = Props::new(PanicActor::new);
-        self.actor_to_fail = ctx.actor_of(props, "actor-to-fail").ok();
-    }
-
-    fn recv(&mut self, ctx: &Context<Self::Msg>, msg: Self::Msg, sender: Sender) {
-        self.receive(ctx, msg, sender);
-        // match msg {
-        //     // We just resend the messages to the actor that we're concerned about testing
-        //     TestMsg::Panic => self.actor_to_fail.try_tell(msg, None).unwrap(),
-        //     TestMsg::Probe(_) => self.actor_to_fail.try_tell(msg, None).unwrap(),
-        // };
-    }
-
-    fn supervisor_strategy(&self) -> Strategy {
-        Strategy::Escalate
-    }
-}
-
-impl Receive<TestProbe> for EscalateSup {
-    type Msg = EscalateSupMsg;
-
-    fn receive(&mut self, _ctx: &Context<Self::Msg>, msg: TestProbe, sender: Sender) {
-        self.actor_to_fail.as_ref().unwrap().tell(msg, sender);
-    }
-}
-
-impl Receive<Panic> for EscalateSup {
-    type Msg = EscalateSupMsg;
-
-    fn receive(&mut self, _ctx: &Context<Self::Msg>, _msg: Panic, _sender: Sender) {
-        self.actor_to_fail.as_ref().unwrap().tell(Panic, None);
-    }
-}
-
-#[actor(TestProbe, Panic)]
-struct EscRestartSup {
-    escalator: Option<ActorRef<EscalateSupMsg>>,
-}
-
-impl EscRestartSup {
-    fn new() -> Self {
-        EscRestartSup { escalator: None }
-    }
-}
-
-impl Actor for EscRestartSup {
-    type Msg = EscRestartSupMsg;
-
-    fn pre_start(&mut self, ctx: &Context<Self::Msg>) {
-        let props = Props::new(EscalateSup::new);
-        self.escalator = ctx.actor_of(props, "escalate-supervisor").ok();
-    }
-
-    fn recv(&mut self, ctx: &Context<Self::Msg>, msg: Self::Msg, sender: Sender) {
-        self.receive(ctx, msg, sender);
-        // match msg {
-        //     // We resend the messages to the parent of the actor that is/has panicked
-        //     TestMsg::Panic => self.escalator.try_tell(msg, None).unwrap(),
-        //     TestMsg::Probe(_) => self.escalator.try_tell(msg, None).unwrap(),
-        // };
-    }
-
-    fn supervisor_strategy(&self) -> Strategy {
-        Strategy::Restart
-    }
-}
-
-impl Receive<TestProbe> for EscRestartSup {
-    type Msg = EscRestartSupMsg;
-
-    fn receive(&mut self, _ctx: &Context<Self::Msg>, msg: TestProbe, sender: Sender) {
-        self.escalator.as_ref().unwrap().tell(msg, sender);
-    }
-}
-
-impl Receive<Panic> for EscRestartSup {
-    type Msg = EscRestartSupMsg;
-
-    fn receive(&mut self, _ctx: &Context<Self::Msg>, _msg: Panic, _sender: Sender) {
-        self.escalator.as_ref().unwrap().tell(Panic, None);
-    }
-}
-
-#[test]
-fn supervision_escalate_failed_actor() {
-    let sys = ActorSystem::new().unwrap();
-
-    let props = Props::new(EscRestartSup::new);
-    let sup = sys.actor_of(props, "supervisor").unwrap();
-
-    // Make the test actor panic
-    sup.tell(Panic, None);
-
-    let (probe, listen) = probe::<()>();
-    std::thread::sleep(std::time::Duration::from_millis(2000));
-    sup.tell(TestProbe(probe), None);
-    p_assert_eq!(listen, ());
-    sys.print_tree();
-}
->>>>>>> 629c7375
+}