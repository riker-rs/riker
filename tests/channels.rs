<<<<<<< HEAD
#[macro_use]
extern crate riker_testkit;

use riker_testkit::probe::{Probe, ProbeReceive};
use riker_testkit::probe::channel::{ChannelProbe, probe};

use riker::actors::*;

#[derive(Clone, Debug)]
pub struct TestProbe(ChannelProbe<(), ()>);

#[derive(Clone, Debug)]
pub struct SomeMessage;

// *** Publish test ***
#[actor(TestProbe, SomeMessage)]
struct Subscriber {
    probe: Option<TestProbe>,
    chan: ChannelRef<SomeMessage>,
    topic: Topic,
}

impl ActorFactoryArgs<(ChannelRef<SomeMessage>, Topic)> for Subscriber {
    fn create_args(args: (ChannelRef<SomeMessage>, Topic)) -> BoxActorProd<Self>
    {
        Props::new_args(|(chan, topic)| Subscriber {
            probe: None,
            chan,
            topic,
        }, args)
    }
}

impl Actor for Subscriber {
    type Msg = SubscriberMsg;

    fn pre_start(&mut self, ctx: &Context<Self::Msg>) {
        let sub = Box::new(ctx.myself());
        self.chan.tell(Subscribe { actor: sub, topic: self.topic.clone() }, None);
    }

    fn recv(&mut self,
            ctx: &Context<Self::Msg>,
            msg: Self::Msg,
            sender: Sender) {
        self.receive(ctx, msg, sender);
    }
}

impl Receive<TestProbe> for Subscriber {
    type Msg = SubscriberMsg;

    fn receive(&mut self,
               _ctx: &Context<Self::Msg>,
               msg: TestProbe,
               _sender: Sender) {
        msg.0.event(());
        self.probe = Some(msg);
    }
}

impl Receive<SomeMessage> for Subscriber {
    type Msg = SubscriberMsg;

    fn receive(&mut self,
               _ctx: &Context<Self::Msg>,
               _msg: SomeMessage,
               _sender: Sender) {
        self.probe.as_ref().unwrap().0.event(());
    }
}

#[test]
fn channel_publish() {
    let sys = ActorSystem::new().unwrap();

// Create the channel we'll be using
    let chan: ChannelRef<SomeMessage> = channel("my-chan", &sys).unwrap();

// The topic we'll be publishing to. Endow our subscriber test actor with this.
// On Subscriber's pre_start it will subscribe to this channel+topic
    let topic = Topic::from("my-topic");
    let sub = sys.actor_of_args::<Subscriber, _>("sub-actor", (chan.clone(), topic.clone())).unwrap();

    let (probe, listen) = probe();
    sub.tell(TestProbe(probe), None);

// wait for the probe to arrive at the actor before publishing message
    listen.recv();

// Publish a test message
    chan.tell(Publish { msg: SomeMessage, topic }, None);

    p_assert_eq!(listen, ());
}

#[test]
fn channel_publish_subscribe_all() {
    let sys = ActorSystem::new().unwrap();

// Create the channel we'll be using
    let chan: ChannelRef<SomeMessage> = channel("my-chan", &sys).unwrap();

// The '*' All topic. Endow our subscriber test actor with this.
// On Subscriber's pre_start it will subscribe to all topics on this channel.
    let topic = Topic::from("*");
    let sub = sys.actor_of_args::<Subscriber, _>("sub-actor", (chan.clone(), topic.clone())).unwrap();

    let (probe, listen) = probe();
    sub.tell(TestProbe(probe), None);

// wait for the probe to arrive at the actor before publishing message
    listen.recv();

// Publish a test message to topic "topic-1"
    chan.tell(Publish { msg: SomeMessage, topic: "topic-1".into() }, None);

// Publish a test message to topic "topic-2"
    chan.tell(Publish { msg: SomeMessage, topic: "topic-2".into() }, None);

// Publish a test message to topic "topic-3"
    chan.tell(Publish { msg: SomeMessage, topic: "topic-3".into() }, None);

    // Expecting three probe events
    p_assert_eq!(listen, ());
    p_assert_eq!(listen, ());
    p_assert_eq!(listen, ());
}

#[derive(Clone, Debug)]
pub struct Panic;

#[actor(Panic, SomeMessage)]
#[derive(Default)]
struct DumbActor;

impl Actor for DumbActor {
    type Msg = DumbActorMsg;

    fn recv(&mut self,
            ctx: &Context<Self::Msg>,
            msg: Self::Msg,
            sender: Sender) {
        self.receive(ctx, msg, sender);
    }
}

impl Receive<Panic> for DumbActor {
    type Msg = DumbActorMsg;

    fn receive(&mut self,
               _ctx: &Context<Self::Msg>,
               _msg: Panic,
               _sender: Sender) {
        panic!("// TEST PANIC // TEST PANIC // TEST PANIC //");
    }
}

impl Receive<SomeMessage> for DumbActor {
    type Msg = DumbActorMsg;

    fn receive(&mut self,
               _ctx: &Context<Self::Msg>,
               _msg: SomeMessage,
               _sender: Sender) {

// Intentionally left blank
    }
}

// We must wrap SystemEvent in a type defined in this test crate
// so we can implement traits on it
#[derive(Clone, Debug)]
struct SysEvent(SystemEvent);

// *** Event stream test ***
#[actor(TestProbe, SystemEvent)]
#[derive(Default)]
struct EventSubscriber {
    probe: Option<TestProbe>,
}

impl Actor for EventSubscriber {
    type Msg = EventSubscriberMsg;

    fn pre_start(&mut self, ctx: &Context<Self::Msg>) {
// subscribe
        let sub = Box::new(ctx.myself());
        ctx.system
            .sys_events()
            .tell(Subscribe { actor: sub, topic: "*".into() }, None);
    }

    fn sys_recv(&mut self,
                ctx: &Context<Self::Msg>,
                msg: SystemMsg,
                sender: Sender) {
        if let SystemMsg::Event(evt) = msg {
            self.receive(ctx, evt, sender);
        }
    }

    fn recv(&mut self,
            ctx: &Context<Self::Msg>,
            msg: Self::Msg,
            sender: Sender) {
        self.receive(ctx, msg, sender);
    }
}

impl Receive<TestProbe> for EventSubscriber {
    type Msg = EventSubscriberMsg;

    fn receive(&mut self,
               _ctx: &Context<Self::Msg>,
               msg: TestProbe,
               _sender: Sender) {
        msg.0.event(());
        self.probe = Some(msg);
    }
}

impl Receive<SystemEvent> for EventSubscriber {
    type Msg = EventSubscriberMsg;

    fn receive(&mut self,
               _ctx: &Context<Self::Msg>,
               msg: SystemEvent,
               _sender: Sender) {
        match msg {
            SystemEvent::ActorCreated(created) => {
                if created.actor.path() == "/user/dumb-actor" {
                    self.probe.as_ref().unwrap().0.event(())
                }
            }
            SystemEvent::ActorRestarted(restarted) => {
                if restarted.actor.path() == "/user/dumb-actor" {
                    self.probe.as_ref().unwrap().0.event(())
                }
            }
            SystemEvent::ActorTerminated(terminated) => {
                if terminated.actor.path() == "/user/dumb-actor" {
                    self.probe.as_ref().unwrap().0.event(())
                }
            }
        }
    }
}

#[test]
fn channel_system_events() {
    let sys = ActorSystem::new().unwrap();

    let actor = sys.actor_of::<EventSubscriber>("event-sub").unwrap();

    let (probe, listen) = probe();
    actor.tell(TestProbe(probe), None);

// wait for the probe to arrive at the actor before attempting
// create, restart and stop
    listen.recv();

// Create an actor
    let dumb = sys.actor_of::<DumbActor>("dumb-actor").unwrap();
    // ActorCreated event was received
    p_assert_eq!(listen, ());

// Force restart of actor
    dumb.tell(Panic, None);
    // ActorRestarted event was received
    p_assert_eq!(listen, ());

// Terminate actor
    sys.stop(&dumb);
    // ActorTerminated event was receive
    p_assert_eq!(listen, ());
}


// *** Dead letters test ***
#[actor(TestProbe, DeadLetter)]
#[derive(Default)]
struct DeadLetterSub {
    probe: Option<TestProbe>,
}

impl Actor for DeadLetterSub {
    type Msg = DeadLetterSubMsg;

    fn pre_start(&mut self, ctx: &Context<Self::Msg>) {
// subscribe to dead_letters
        let sub = Box::new(ctx.myself());
        ctx.system
            .dead_letters()
            .tell(Subscribe { actor: sub, topic: "*".into() }, None);
    }

    fn recv(&mut self,
            ctx: &Context<Self::Msg>,
            msg: Self::Msg,
            sender: Sender) {
        self.receive(ctx, msg, sender)
    }
}

impl Receive<TestProbe> for DeadLetterSub {
    type Msg = DeadLetterSubMsg;

    fn receive(&mut self,
               _ctx: &Context<Self::Msg>,
               msg: TestProbe,
               _sender: Sender) {
        msg.0.event(());
        self.probe = Some(msg);
    }
}

impl Receive<DeadLetter> for DeadLetterSub {
    type Msg = DeadLetterSubMsg;

    fn receive(&mut self,
               _ctx: &Context<Self::Msg>,
               _msg: DeadLetter,
               _sender: Sender) {
        self.probe.as_ref().unwrap().0.event(());
    }
}

#[test]
fn channel_dead_letters() {
    let sys = ActorSystem::new().unwrap();
    let actor = sys.actor_of::<DeadLetterSub>("dl-subscriber").unwrap();

    let (probe, listen) = probe();
    actor.tell(TestProbe(probe), None);

// wait for the probe to arrive at the actor before attempting to stop the actor
    listen.recv();

    let dumb = sys.actor_of::<DumbActor>("dumb-actor").unwrap();

// immediately stop the actor and attempt to send a message
    sys.stop(&dumb);
    std::thread::sleep(std::time::Duration::from_secs(1));
    dumb.tell(SomeMessage, None);

    p_assert_eq!(listen, ());
}
=======
#[macro_use]
extern crate riker_testkit;

use riker::actors::*;

use riker_testkit::probe::channel::{probe, ChannelProbe};
use riker_testkit::probe::{Probe, ProbeReceive};

#[derive(Clone, Debug)]
pub struct TestProbe(ChannelProbe<(), ()>);

#[derive(Clone, Debug)]
pub struct SomeMessage;

// *** Publish test ***
#[actor(TestProbe, SomeMessage)]
struct Subscriber {
    probe: Option<TestProbe>,
    chan: ChannelRef<SomeMessage>,
    topic: Topic,
}

impl Subscriber {
    fn actor((chan, topic): (ChannelRef<SomeMessage>, Topic)) -> Self {
        Subscriber {
            probe: None,
            chan,
            topic,
        }
    }

    fn props(chan: ChannelRef<SomeMessage>, topic: Topic) -> BoxActorProd<Subscriber> {
        Props::new_args(Subscriber::actor, (chan, topic))
    }
}

impl Actor for Subscriber {
    type Msg = SubscriberMsg;

    fn pre_start(&mut self, ctx: &Context<Self::Msg>) {
        let sub = Box::new(ctx.myself());
        self.chan.tell(
            Subscribe {
                actor: sub,
                topic: self.topic.clone(),
            },
            None,
        );
    }

    fn recv(&mut self, ctx: &Context<Self::Msg>, msg: Self::Msg, sender: Sender) {
        self.receive(ctx, msg, sender);
    }
}

impl Receive<TestProbe> for Subscriber {
    type Msg = SubscriberMsg;

    fn receive(&mut self, _ctx: &Context<Self::Msg>, msg: TestProbe, _sender: Sender) {
        msg.0.event(());
        self.probe = Some(msg);
    }
}

impl Receive<SomeMessage> for Subscriber {
    type Msg = SubscriberMsg;

    fn receive(&mut self, _ctx: &Context<Self::Msg>, _msg: SomeMessage, _sender: Sender) {
        self.probe.as_ref().unwrap().0.event(());
    }
}

#[test]
fn channel_publish() {
    let sys = ActorSystem::new().unwrap();

    // Create the channel we'll be using
    let chan: ChannelRef<SomeMessage> = channel("my-chan", &sys).unwrap();

    // The topic we'll be publishing to. Endow our subscriber test actor with this.
    // On Subscriber's pre_start it will subscribe to this channel+topic
    let topic = Topic::from("my-topic");
    let sub = sys
        .actor_of(Subscriber::props(chan.clone(), topic.clone()), "sub-actor")
        .unwrap();

    let (probe, listen) = probe();
    sub.tell(TestProbe(probe), None);

    // wait for the probe to arrive at the actor before publishing message
    listen.recv();

    // Publish a test message
    chan.tell(
        Publish {
            msg: SomeMessage,
            topic: topic,
        },
        None,
    );

    p_assert_eq!(listen, ());
}

#[test]
fn channel_publish_subscribe_all() {
    let sys = ActorSystem::new().unwrap();

    // Create the channel we'll be using
    let chan: ChannelRef<SomeMessage> = channel("my-chan", &sys).unwrap();

    // The '*' All topic. Endow our subscriber test actor with this.
    // On Subscriber's pre_start it will subscribe to all topics on this channel.
    let topic = Topic::from("*");
    let sub = sys
        .actor_of(Subscriber::props(chan.clone(), topic.clone()), "sub-actor")
        .unwrap();

    let (probe, listen) = probe();
    sub.tell(TestProbe(probe), None);

    // wait for the probe to arrive at the actor before publishing message
    listen.recv();

    // Publish a test message to topic "topic-1"
    chan.tell(
        Publish {
            msg: SomeMessage,
            topic: "topic-1".into(),
        },
        None,
    );

    // Publish a test message to topic "topic-2"
    chan.tell(
        Publish {
            msg: SomeMessage,
            topic: "topic-2".into(),
        },
        None,
    );

    // Publish a test message to topic "topic-3"
    chan.tell(
        Publish {
            msg: SomeMessage,
            topic: "topic-3".into(),
        },
        None,
    );

    // Expecting three probe events
    p_assert_eq!(listen, ());
    p_assert_eq!(listen, ());
    p_assert_eq!(listen, ());
}

#[derive(Clone, Debug)]
pub struct Panic;

#[actor(Panic, SomeMessage)]
struct DumbActor;

impl DumbActor {
    fn new() -> Self {
        DumbActor
    }
}

impl Actor for DumbActor {
    type Msg = DumbActorMsg;

    fn recv(&mut self, ctx: &Context<Self::Msg>, msg: Self::Msg, sender: Sender) {
        self.receive(ctx, msg, sender);
    }
}

impl Receive<Panic> for DumbActor {
    type Msg = DumbActorMsg;

    fn receive(&mut self, _ctx: &Context<Self::Msg>, _msg: Panic, _sender: Sender) {
        panic!("// TEST PANIC // TEST PANIC // TEST PANIC //");
    }
}

impl Receive<SomeMessage> for DumbActor {
    type Msg = DumbActorMsg;

    fn receive(&mut self, _ctx: &Context<Self::Msg>, _msg: SomeMessage, _sender: Sender) {

        // Intentionally left blank
    }
}

// We must wrap SystemEvent in a type defined in this test crate
// so we can implement traits on it
#[derive(Clone, Debug)]
struct SysEvent(SystemEvent);

// *** Event stream test ***
#[actor(TestProbe, SystemEvent)]
struct EventSubscriber {
    probe: Option<TestProbe>,
}

impl EventSubscriber {
    fn new() -> Self {
        EventSubscriber { probe: None }
    }

    fn props() -> BoxActorProd<EventSubscriber> {
        Props::new(EventSubscriber::new)
    }
}

impl Actor for EventSubscriber {
    type Msg = EventSubscriberMsg;

    fn pre_start(&mut self, ctx: &Context<Self::Msg>) {
        // subscribe
        let sub = Box::new(ctx.myself());
        ctx.system.sys_events().tell(
            Subscribe {
                actor: sub,
                topic: "*".into(),
            },
            None,
        );
    }

    fn recv(&mut self, ctx: &Context<Self::Msg>, msg: Self::Msg, sender: Sender) {
        self.receive(ctx, msg, sender);
    }

    fn sys_recv(&mut self, ctx: &Context<Self::Msg>, msg: SystemMsg, sender: Sender) {
        if let SystemMsg::Event(evt) = msg {
            self.receive(ctx, evt, sender);
        }
    }
}

impl Receive<TestProbe> for EventSubscriber {
    type Msg = EventSubscriberMsg;

    fn receive(&mut self, _ctx: &Context<Self::Msg>, msg: TestProbe, _sender: Sender) {
        msg.0.event(());
        self.probe = Some(msg);
    }
}

impl Receive<SystemEvent> for EventSubscriber {
    type Msg = EventSubscriberMsg;

    fn receive(&mut self, _ctx: &Context<Self::Msg>, msg: SystemEvent, _sender: Sender) {
        match msg {
            SystemEvent::ActorCreated(created) => {
                if created.actor.path() == "/user/dumb-actor" {
                    self.probe.as_ref().unwrap().0.event(())
                }
            }
            SystemEvent::ActorRestarted(restarted) => {
                if restarted.actor.path() == "/user/dumb-actor" {
                    self.probe.as_ref().unwrap().0.event(())
                }
            }
            SystemEvent::ActorTerminated(terminated) => {
                if terminated.actor.path() == "/user/dumb-actor" {
                    self.probe.as_ref().unwrap().0.event(())
                }
            }
        }
    }
}

#[test]
fn channel_system_events() {
    let sys = ActorSystem::new().unwrap();

    let actor = sys.actor_of(EventSubscriber::props(), "event-sub").unwrap();

    let (probe, listen) = probe();
    actor.tell(TestProbe(probe), None);

    // wait for the probe to arrive at the actor before attempting
    // create, restart and stop
    listen.recv();

    // Create an actor
    let props = Props::new(DumbActor::new);
    let dumb = sys.actor_of(props, "dumb-actor").unwrap();
    // ActorCreated event was received
    p_assert_eq!(listen, ());

    // Force restart of actor
    dumb.tell(Panic, None);
    // ActorRestarted event was received
    p_assert_eq!(listen, ());

    // Terminate actor
    sys.stop(&dumb);
    // ActorTerminated event was receive
    p_assert_eq!(listen, ());
}

// *** Dead letters test ***
#[actor(TestProbe, DeadLetter)]
struct DeadLetterSub {
    probe: Option<TestProbe>,
}

impl DeadLetterSub {
    fn new() -> Self {
        DeadLetterSub { probe: None }
    }

    fn props() -> BoxActorProd<DeadLetterSub> {
        Props::new(DeadLetterSub::new)
    }
}

impl Actor for DeadLetterSub {
    type Msg = DeadLetterSubMsg;

    fn pre_start(&mut self, ctx: &Context<Self::Msg>) {
        // subscribe to dead_letters
        let sub = Box::new(ctx.myself());
        ctx.system.dead_letters().tell(
            Subscribe {
                actor: sub,
                topic: "*".into(),
            },
            None,
        );
    }

    fn recv(&mut self, ctx: &Context<Self::Msg>, msg: Self::Msg, sender: Sender) {
        self.receive(ctx, msg, sender)
    }
}

impl Receive<TestProbe> for DeadLetterSub {
    type Msg = DeadLetterSubMsg;

    fn receive(&mut self, _ctx: &Context<Self::Msg>, msg: TestProbe, _sender: Sender) {
        msg.0.event(());
        self.probe = Some(msg);
    }
}

impl Receive<DeadLetter> for DeadLetterSub {
    type Msg = DeadLetterSubMsg;

    fn receive(&mut self, _ctx: &Context<Self::Msg>, _msg: DeadLetter, _sender: Sender) {
        self.probe.as_ref().unwrap().0.event(());
    }
}

#[test]
fn channel_dead_letters() {
    let sys = ActorSystem::new().unwrap();
    let actor = sys
        .actor_of(DeadLetterSub::props(), "dl-subscriber")
        .unwrap();

    let (probe, listen) = probe();
    actor.tell(TestProbe(probe), None);

    // wait for the probe to arrive at the actor before attempting to stop the actor
    listen.recv();

    let props = Props::new(DumbActor::new);
    let dumb = sys.actor_of(props, "dumb-actor").unwrap();

    // immediately stop the actor and attempt to send a message
    sys.stop(&dumb);
    std::thread::sleep(std::time::Duration::from_secs(1));
    dumb.tell(SomeMessage, None);

    p_assert_eq!(listen, ());
}
>>>>>>> 629c7375
<|MERGE_RESOLUTION|>--- conflicted
+++ resolved
@@ -1,9 +1,8 @@
-<<<<<<< HEAD
 #[macro_use]
 extern crate riker_testkit;
 
+use riker_testkit::probe::channel::{probe, ChannelProbe};
 use riker_testkit::probe::{Probe, ProbeReceive};
-use riker_testkit::probe::channel::{ChannelProbe, probe};
 
 use riker::actors::*;
 
@@ -22,365 +21,15 @@
 }
 
 impl ActorFactoryArgs<(ChannelRef<SomeMessage>, Topic)> for Subscriber {
-    fn create_args(args: (ChannelRef<SomeMessage>, Topic)) -> BoxActorProd<Self>
-    {
-        Props::new_args(|(chan, topic)| Subscriber {
-            probe: None,
-            chan,
-            topic,
-        }, args)
-    }
-}
-
-impl Actor for Subscriber {
-    type Msg = SubscriberMsg;
-
-    fn pre_start(&mut self, ctx: &Context<Self::Msg>) {
-        let sub = Box::new(ctx.myself());
-        self.chan.tell(Subscribe { actor: sub, topic: self.topic.clone() }, None);
-    }
-
-    fn recv(&mut self,
-            ctx: &Context<Self::Msg>,
-            msg: Self::Msg,
-            sender: Sender) {
-        self.receive(ctx, msg, sender);
-    }
-}
-
-impl Receive<TestProbe> for Subscriber {
-    type Msg = SubscriberMsg;
-
-    fn receive(&mut self,
-               _ctx: &Context<Self::Msg>,
-               msg: TestProbe,
-               _sender: Sender) {
-        msg.0.event(());
-        self.probe = Some(msg);
-    }
-}
-
-impl Receive<SomeMessage> for Subscriber {
-    type Msg = SubscriberMsg;
-
-    fn receive(&mut self,
-               _ctx: &Context<Self::Msg>,
-               _msg: SomeMessage,
-               _sender: Sender) {
-        self.probe.as_ref().unwrap().0.event(());
-    }
-}
-
-#[test]
-fn channel_publish() {
-    let sys = ActorSystem::new().unwrap();
-
-// Create the channel we'll be using
-    let chan: ChannelRef<SomeMessage> = channel("my-chan", &sys).unwrap();
-
-// The topic we'll be publishing to. Endow our subscriber test actor with this.
-// On Subscriber's pre_start it will subscribe to this channel+topic
-    let topic = Topic::from("my-topic");
-    let sub = sys.actor_of_args::<Subscriber, _>("sub-actor", (chan.clone(), topic.clone())).unwrap();
-
-    let (probe, listen) = probe();
-    sub.tell(TestProbe(probe), None);
-
-// wait for the probe to arrive at the actor before publishing message
-    listen.recv();
-
-// Publish a test message
-    chan.tell(Publish { msg: SomeMessage, topic }, None);
-
-    p_assert_eq!(listen, ());
-}
-
-#[test]
-fn channel_publish_subscribe_all() {
-    let sys = ActorSystem::new().unwrap();
-
-// Create the channel we'll be using
-    let chan: ChannelRef<SomeMessage> = channel("my-chan", &sys).unwrap();
-
-// The '*' All topic. Endow our subscriber test actor with this.
-// On Subscriber's pre_start it will subscribe to all topics on this channel.
-    let topic = Topic::from("*");
-    let sub = sys.actor_of_args::<Subscriber, _>("sub-actor", (chan.clone(), topic.clone())).unwrap();
-
-    let (probe, listen) = probe();
-    sub.tell(TestProbe(probe), None);
-
-// wait for the probe to arrive at the actor before publishing message
-    listen.recv();
-
-// Publish a test message to topic "topic-1"
-    chan.tell(Publish { msg: SomeMessage, topic: "topic-1".into() }, None);
-
-// Publish a test message to topic "topic-2"
-    chan.tell(Publish { msg: SomeMessage, topic: "topic-2".into() }, None);
-
-// Publish a test message to topic "topic-3"
-    chan.tell(Publish { msg: SomeMessage, topic: "topic-3".into() }, None);
-
-    // Expecting three probe events
-    p_assert_eq!(listen, ());
-    p_assert_eq!(listen, ());
-    p_assert_eq!(listen, ());
-}
-
-#[derive(Clone, Debug)]
-pub struct Panic;
-
-#[actor(Panic, SomeMessage)]
-#[derive(Default)]
-struct DumbActor;
-
-impl Actor for DumbActor {
-    type Msg = DumbActorMsg;
-
-    fn recv(&mut self,
-            ctx: &Context<Self::Msg>,
-            msg: Self::Msg,
-            sender: Sender) {
-        self.receive(ctx, msg, sender);
-    }
-}
-
-impl Receive<Panic> for DumbActor {
-    type Msg = DumbActorMsg;
-
-    fn receive(&mut self,
-               _ctx: &Context<Self::Msg>,
-               _msg: Panic,
-               _sender: Sender) {
-        panic!("// TEST PANIC // TEST PANIC // TEST PANIC //");
-    }
-}
-
-impl Receive<SomeMessage> for DumbActor {
-    type Msg = DumbActorMsg;
-
-    fn receive(&mut self,
-               _ctx: &Context<Self::Msg>,
-               _msg: SomeMessage,
-               _sender: Sender) {
-
-// Intentionally left blank
-    }
-}
-
-// We must wrap SystemEvent in a type defined in this test crate
-// so we can implement traits on it
-#[derive(Clone, Debug)]
-struct SysEvent(SystemEvent);
-
-// *** Event stream test ***
-#[actor(TestProbe, SystemEvent)]
-#[derive(Default)]
-struct EventSubscriber {
-    probe: Option<TestProbe>,
-}
-
-impl Actor for EventSubscriber {
-    type Msg = EventSubscriberMsg;
-
-    fn pre_start(&mut self, ctx: &Context<Self::Msg>) {
-// subscribe
-        let sub = Box::new(ctx.myself());
-        ctx.system
-            .sys_events()
-            .tell(Subscribe { actor: sub, topic: "*".into() }, None);
-    }
-
-    fn sys_recv(&mut self,
-                ctx: &Context<Self::Msg>,
-                msg: SystemMsg,
-                sender: Sender) {
-        if let SystemMsg::Event(evt) = msg {
-            self.receive(ctx, evt, sender);
-        }
-    }
-
-    fn recv(&mut self,
-            ctx: &Context<Self::Msg>,
-            msg: Self::Msg,
-            sender: Sender) {
-        self.receive(ctx, msg, sender);
-    }
-}
-
-impl Receive<TestProbe> for EventSubscriber {
-    type Msg = EventSubscriberMsg;
-
-    fn receive(&mut self,
-               _ctx: &Context<Self::Msg>,
-               msg: TestProbe,
-               _sender: Sender) {
-        msg.0.event(());
-        self.probe = Some(msg);
-    }
-}
-
-impl Receive<SystemEvent> for EventSubscriber {
-    type Msg = EventSubscriberMsg;
-
-    fn receive(&mut self,
-               _ctx: &Context<Self::Msg>,
-               msg: SystemEvent,
-               _sender: Sender) {
-        match msg {
-            SystemEvent::ActorCreated(created) => {
-                if created.actor.path() == "/user/dumb-actor" {
-                    self.probe.as_ref().unwrap().0.event(())
-                }
-            }
-            SystemEvent::ActorRestarted(restarted) => {
-                if restarted.actor.path() == "/user/dumb-actor" {
-                    self.probe.as_ref().unwrap().0.event(())
-                }
-            }
-            SystemEvent::ActorTerminated(terminated) => {
-                if terminated.actor.path() == "/user/dumb-actor" {
-                    self.probe.as_ref().unwrap().0.event(())
-                }
-            }
-        }
-    }
-}
-
-#[test]
-fn channel_system_events() {
-    let sys = ActorSystem::new().unwrap();
-
-    let actor = sys.actor_of::<EventSubscriber>("event-sub").unwrap();
-
-    let (probe, listen) = probe();
-    actor.tell(TestProbe(probe), None);
-
-// wait for the probe to arrive at the actor before attempting
-// create, restart and stop
-    listen.recv();
-
-// Create an actor
-    let dumb = sys.actor_of::<DumbActor>("dumb-actor").unwrap();
-    // ActorCreated event was received
-    p_assert_eq!(listen, ());
-
-// Force restart of actor
-    dumb.tell(Panic, None);
-    // ActorRestarted event was received
-    p_assert_eq!(listen, ());
-
-// Terminate actor
-    sys.stop(&dumb);
-    // ActorTerminated event was receive
-    p_assert_eq!(listen, ());
-}
-
-
-// *** Dead letters test ***
-#[actor(TestProbe, DeadLetter)]
-#[derive(Default)]
-struct DeadLetterSub {
-    probe: Option<TestProbe>,
-}
-
-impl Actor for DeadLetterSub {
-    type Msg = DeadLetterSubMsg;
-
-    fn pre_start(&mut self, ctx: &Context<Self::Msg>) {
-// subscribe to dead_letters
-        let sub = Box::new(ctx.myself());
-        ctx.system
-            .dead_letters()
-            .tell(Subscribe { actor: sub, topic: "*".into() }, None);
-    }
-
-    fn recv(&mut self,
-            ctx: &Context<Self::Msg>,
-            msg: Self::Msg,
-            sender: Sender) {
-        self.receive(ctx, msg, sender)
-    }
-}
-
-impl Receive<TestProbe> for DeadLetterSub {
-    type Msg = DeadLetterSubMsg;
-
-    fn receive(&mut self,
-               _ctx: &Context<Self::Msg>,
-               msg: TestProbe,
-               _sender: Sender) {
-        msg.0.event(());
-        self.probe = Some(msg);
-    }
-}
-
-impl Receive<DeadLetter> for DeadLetterSub {
-    type Msg = DeadLetterSubMsg;
-
-    fn receive(&mut self,
-               _ctx: &Context<Self::Msg>,
-               _msg: DeadLetter,
-               _sender: Sender) {
-        self.probe.as_ref().unwrap().0.event(());
-    }
-}
-
-#[test]
-fn channel_dead_letters() {
-    let sys = ActorSystem::new().unwrap();
-    let actor = sys.actor_of::<DeadLetterSub>("dl-subscriber").unwrap();
-
-    let (probe, listen) = probe();
-    actor.tell(TestProbe(probe), None);
-
-// wait for the probe to arrive at the actor before attempting to stop the actor
-    listen.recv();
-
-    let dumb = sys.actor_of::<DumbActor>("dumb-actor").unwrap();
-
-// immediately stop the actor and attempt to send a message
-    sys.stop(&dumb);
-    std::thread::sleep(std::time::Duration::from_secs(1));
-    dumb.tell(SomeMessage, None);
-
-    p_assert_eq!(listen, ());
-}
-=======
-#[macro_use]
-extern crate riker_testkit;
-
-use riker::actors::*;
-
-use riker_testkit::probe::channel::{probe, ChannelProbe};
-use riker_testkit::probe::{Probe, ProbeReceive};
-
-#[derive(Clone, Debug)]
-pub struct TestProbe(ChannelProbe<(), ()>);
-
-#[derive(Clone, Debug)]
-pub struct SomeMessage;
-
-// *** Publish test ***
-#[actor(TestProbe, SomeMessage)]
-struct Subscriber {
-    probe: Option<TestProbe>,
-    chan: ChannelRef<SomeMessage>,
-    topic: Topic,
-}
-
-impl Subscriber {
-    fn actor((chan, topic): (ChannelRef<SomeMessage>, Topic)) -> Self {
-        Subscriber {
-            probe: None,
-            chan,
-            topic,
-        }
-    }
-
-    fn props(chan: ChannelRef<SomeMessage>, topic: Topic) -> BoxActorProd<Subscriber> {
-        Props::new_args(Subscriber::actor, (chan, topic))
+    fn create_args(args: (ChannelRef<SomeMessage>, Topic)) -> BoxActorProd<Self> {
+        Props::new_args(
+            |(chan, topic)| Subscriber {
+                probe: None,
+                chan,
+                topic,
+            },
+            args,
+        )
     }
 }
 
@@ -431,7 +80,7 @@
     // On Subscriber's pre_start it will subscribe to this channel+topic
     let topic = Topic::from("my-topic");
     let sub = sys
-        .actor_of(Subscriber::props(chan.clone(), topic.clone()), "sub-actor")
+        .actor_of_args::<Subscriber, _>("sub-actor", (chan.clone(), topic.clone()))
         .unwrap();
 
     let (probe, listen) = probe();
@@ -444,7 +93,7 @@
     chan.tell(
         Publish {
             msg: SomeMessage,
-            topic: topic,
+            topic,
         },
         None,
     );
@@ -463,7 +112,7 @@
     // On Subscriber's pre_start it will subscribe to all topics on this channel.
     let topic = Topic::from("*");
     let sub = sys
-        .actor_of(Subscriber::props(chan.clone(), topic.clone()), "sub-actor")
+        .actor_of_args::<Subscriber, _>("sub-actor", (chan.clone(), topic.clone()))
         .unwrap();
 
     let (probe, listen) = probe();
@@ -509,13 +158,8 @@
 pub struct Panic;
 
 #[actor(Panic, SomeMessage)]
+#[derive(Default)]
 struct DumbActor;
-
-impl DumbActor {
-    fn new() -> Self {
-        DumbActor
-    }
-}
 
 impl Actor for DumbActor {
     type Msg = DumbActorMsg;
@@ -549,18 +193,9 @@
 
 // *** Event stream test ***
 #[actor(TestProbe, SystemEvent)]
+#[derive(Default)]
 struct EventSubscriber {
     probe: Option<TestProbe>,
-}
-
-impl EventSubscriber {
-    fn new() -> Self {
-        EventSubscriber { probe: None }
-    }
-
-    fn props() -> BoxActorProd<EventSubscriber> {
-        Props::new(EventSubscriber::new)
-    }
 }
 
 impl Actor for EventSubscriber {
@@ -578,14 +213,14 @@
         );
     }
 
-    fn recv(&mut self, ctx: &Context<Self::Msg>, msg: Self::Msg, sender: Sender) {
-        self.receive(ctx, msg, sender);
-    }
-
     fn sys_recv(&mut self, ctx: &Context<Self::Msg>, msg: SystemMsg, sender: Sender) {
         if let SystemMsg::Event(evt) = msg {
             self.receive(ctx, evt, sender);
         }
+    }
+
+    fn recv(&mut self, ctx: &Context<Self::Msg>, msg: Self::Msg, sender: Sender) {
+        self.receive(ctx, msg, sender);
     }
 }
 
@@ -626,7 +261,7 @@
 fn channel_system_events() {
     let sys = ActorSystem::new().unwrap();
 
-    let actor = sys.actor_of(EventSubscriber::props(), "event-sub").unwrap();
+    let actor = sys.actor_of::<EventSubscriber>("event-sub").unwrap();
 
     let (probe, listen) = probe();
     actor.tell(TestProbe(probe), None);
@@ -636,8 +271,7 @@
     listen.recv();
 
     // Create an actor
-    let props = Props::new(DumbActor::new);
-    let dumb = sys.actor_of(props, "dumb-actor").unwrap();
+    let dumb = sys.actor_of::<DumbActor>("dumb-actor").unwrap();
     // ActorCreated event was received
     p_assert_eq!(listen, ());
 
@@ -654,18 +288,9 @@
 
 // *** Dead letters test ***
 #[actor(TestProbe, DeadLetter)]
+#[derive(Default)]
 struct DeadLetterSub {
     probe: Option<TestProbe>,
-}
-
-impl DeadLetterSub {
-    fn new() -> Self {
-        DeadLetterSub { probe: None }
-    }
-
-    fn props() -> BoxActorProd<DeadLetterSub> {
-        Props::new(DeadLetterSub::new)
-    }
 }
 
 impl Actor for DeadLetterSub {
@@ -708,9 +333,7 @@
 #[test]
 fn channel_dead_letters() {
     let sys = ActorSystem::new().unwrap();
-    let actor = sys
-        .actor_of(DeadLetterSub::props(), "dl-subscriber")
-        .unwrap();
+    let actor = sys.actor_of::<DeadLetterSub>("dl-subscriber").unwrap();
 
     let (probe, listen) = probe();
     actor.tell(TestProbe(probe), None);
@@ -718,8 +341,7 @@
     // wait for the probe to arrive at the actor before attempting to stop the actor
     listen.recv();
 
-    let props = Props::new(DumbActor::new);
-    let dumb = sys.actor_of(props, "dumb-actor").unwrap();
+    let dumb = sys.actor_of::<DumbActor>("dumb-actor").unwrap();
 
     // immediately stop the actor and attempt to send a message
     sys.stop(&dumb);
@@ -727,5 +349,4 @@
     dumb.tell(SomeMessage, None);
 
     p_assert_eq!(listen, ());
-}
->>>>>>> 629c7375
+}