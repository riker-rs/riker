<<<<<<< HEAD
use std::{
    fmt,
    panic::{RefUnwindSafe, UnwindSafe},
    sync::{Arc, Mutex},
};

use crate::actor::Actor;

/// Provides instances of `ActorProducer` for use when creating Actors (`actor_of`).
/// 
/// Actors are not created directly. Instead you provide an `ActorProducer`
/// that allows the `ActorSystem` to start an actor when `actor_of` is used,
/// or when an actor fails and a supervisor requests an actor to be restarted.
/// 
/// `ActorProducer` can hold values required by the actor's factory method
/// parameters.
pub struct Props;

impl Props {
    /// Creates an `ActorProducer` with no factory method parameters.
    /// 

    pub fn new<A, F>(creator: F)
                     -> Arc<Mutex<Box<dyn ActorProducer<Actor=A>>>>
        where A: Actor + Send + 'static,
              F: Fn() -> A + Send + 'static
    {
        Arc::new(Mutex::new(ActorProps::new(creator)))
    }

    /// Creates an `ActorProducer` with one or more factory method parameters.
    /// 

    pub fn new_args<A, Args, F>(creator: F, args: Args)
                                -> Arc<Mutex<Box<dyn ActorProducer<Actor=A>>>>
        where A: Actor + Send + 'static,
              Args: ActorArgs + 'static,
              F: Fn(Args) -> A + Send + 'static

    {
        Arc::new(Mutex::new(ActorPropsWithArgs::new(creator, args)))
    }
}

/// A `Clone`, `Send` and `Sync` `ActorProducer`
// pub type BoxActorProd<Msg> = Arc<Mutex<ActorProducer<Actor=BoxActor<Msg>>>>;
pub type BoxActorProd<A> = Arc<Mutex<Box<dyn ActorProducer<Actor=A>>>>;

pub trait ActorFactory: Actor {
    fn create() -> BoxActorProd<Self>;
}

pub trait ActorFactoryArgs<Args>: Actor {
    fn create_args(args: Args) -> BoxActorProd<Self>;
}

impl<A: Default + Actor> ActorFactory for A {
    fn create() -> BoxActorProd<Self> {
        Props::new(A::default)
    }
}

/// Represents the underlying Actor factory function for creating instances of `Actor`.
/// 
/// Actors are not created directly. Instead you provide an `ActorProducer`
/// that allows the `ActorSystem` to start an actor when `actor_of` is used,
/// or when an actor fails and a supervisor requests an actor to be restarted.
/// 
/// `ActorProducer` can hold values required by the actor's factory method
/// parameters.
pub trait ActorProducer: fmt::Debug + Send + UnwindSafe + RefUnwindSafe {
    type Actor: Actor;

    /// Produces an instance of an `Actor`.
    ///
    /// The underlying factory method provided
    /// in the original `Props::new(f: Fn() -> A + Send`) or
    /// `Props::new(f: Fn(Args) -> A + Send>, args: Args)` is called.
    ///
    /// Any parameters `Args` will be cloned and passed to the function.
    ///
    /// # Panics
    /// If the provided factory method panics the panic will be caught
    /// by the system, resulting in an error result returning to `actor_of`.
    fn produce(&self) -> Self::Actor;
}

impl<A> ActorProducer for Arc<Mutex<Box<dyn ActorProducer<Actor=A>>>>
    where A: Actor + Send + 'static
{
    type Actor = A;

    fn produce(&self) -> A {
        self.lock().unwrap().produce()
    }
}

impl<A> ActorProducer for Arc<Mutex<dyn ActorProducer<Actor=A>>>
    where A: Actor + Send + 'static
{
    type Actor = A;

    fn produce(&self) -> A {
        self.lock().unwrap().produce()
    }
}

impl<A> ActorProducer for Box<dyn ActorProducer<Actor=A>>
    where A: Actor + Send + 'static
{
    type Actor = A;

    fn produce(&self) -> A {
        (**self).produce()
    }
}

pub struct ActorProps<A: Actor> {
    creator: Box<dyn Fn() -> A + Send>,
}

impl<A: Actor> UnwindSafe for ActorProps<A> {}

impl<A: Actor> RefUnwindSafe for ActorProps<A> {}

impl<A> ActorProps<A>
    where A: Actor + Send + 'static
{
    pub fn new<F>(creator: F) -> Box<dyn ActorProducer<Actor=A>>
        where F: Fn() -> A + Send + 'static
    {
        Box::new(ActorProps { creator: Box::new(creator) })
    }
}

impl<A> ActorProducer for ActorProps<A>
    where A: Actor + Send + 'static
{
    type Actor = A;

    fn produce(&self) -> A {
        let ref f = self.creator;
        f()
    }
}

impl<A: Actor> fmt::Display for ActorProps<A> {
    fn fmt(&self, f: &mut fmt::Formatter) -> fmt::Result {
        write!(f, "Props")
    }
}

impl<A: Actor> fmt::Debug for ActorProps<A> {
    fn fmt(&self, f: &mut fmt::Formatter) -> fmt::Result {
        write!(f, "Props")
    }
}

pub struct ActorPropsWithArgs<A: Actor, Args: ActorArgs> {
    creator: Box<dyn Fn(Args) -> A + Send>,
    args: Args,
}

impl<A: Actor, Args: ActorArgs> UnwindSafe for ActorPropsWithArgs<A, Args> {}

impl<A: Actor, Args: ActorArgs> RefUnwindSafe for ActorPropsWithArgs<A, Args> {}

impl<A, Args> ActorPropsWithArgs<A, Args>
    where A: Actor + Send + 'static,
          Args: ActorArgs + 'static
{
    pub fn new<F>(creator: F, args: Args) -> Box<dyn ActorProducer<Actor=A>>
        where F: Fn(Args) -> A + Send + 'static
    {
        Box::new(ActorPropsWithArgs {
            creator: Box::new(creator),
            args,
        })
    }
}

impl<A, Args> ActorProducer for ActorPropsWithArgs<A, Args>
    where A: Actor + Send + 'static, Args: ActorArgs + 'static
{
    type Actor = A;

    fn produce(&self) -> A {
        let ref f = self.creator;
        let args = self.args.clone();
        f(args)
    }
}

impl<A: Actor, Args: ActorArgs> fmt::Display for ActorPropsWithArgs<A, Args> {
    fn fmt(&self, f: &mut fmt::Formatter) -> fmt::Result {
        write!(f, "Props")
    }
}

impl<A: Actor, Args: ActorArgs> fmt::Debug for ActorPropsWithArgs<A, Args> {
    fn fmt(&self, f: &mut fmt::Formatter) -> fmt::Result {
        write!(f, "Props")
    }
}

pub trait ActorArgs: Clone + Send + Sync {}

impl<T: Clone + Send + Sync> ActorArgs for T {}

=======
use std::{
    fmt,
    panic::{RefUnwindSafe, UnwindSafe},
    sync::{Arc, Mutex},
};

use crate::actor::Actor;

/// Provides instances of `ActorProducer` for use when creating Actors (`actor_of`).
///
/// Actors are not created directly. Instead you provide an `ActorProducer`
/// that allows the `ActorSystem` to start an actor when `actor_of` is used,
/// or when an actor fails and a supervisor requests an actor to be restarted.
///
/// `ActorProducer` can hold values required by the actor's factory method
/// parameters.
pub struct Props;

impl Props {
    /// Creates an `ActorProducer` with no factory method parameters.
    ///
    /// # Examples
    ///
    /// ```
    /// # use riker::actors::*;
    ///
    /// struct User;
    ///
    /// impl User {
    ///     fn actor() -> Self {
    ///         User
    ///     }
    /// }
    ///
    /// # impl Actor for User {
    /// #    type Msg = String;
    /// #    fn recv(&mut self, _ctx: &Context<String>, _msg: String, _sender: Sender) {}
    /// # }
    /// // main
    /// let sys = ActorSystem::new().unwrap();
    ///
    /// let props = Props::new(User::actor);
    ///
    /// // start the actor and get an `ActorRef`
    /// let actor = sys.actor_of(props, "user").unwrap();
    /// ```
    pub fn new<A, F>(creator: F) -> Arc<Mutex<impl ActorProducer<Actor = A>>>
    where
        A: Actor + Send + 'static,
        F: Fn() -> A + Send + 'static,
    {
        Arc::new(Mutex::new(ActorProps::new(creator)))
    }

    /// Creates an `ActorProducer` with one or more factory method parameters.
    ///
    /// # Examples
    /// An actor requiring a single parameter.
    /// ```
    /// # use riker::actors::*;
    ///
    /// struct User {
    ///     name: String,
    /// }
    ///
    /// impl User {
    ///     fn actor(name: String) -> Self {
    ///         User {
    ///             name
    ///         }
    ///     }
    /// }
    ///
    /// # impl Actor for User {
    /// #    type Msg = String;
    /// #    fn recv(&mut self, _ctx: &Context<String>, _msg: String, _sender: Sender) {}
    /// # }
    /// // main
    /// let sys = ActorSystem::new().unwrap();
    ///
    /// let props = Props::new_args(User::actor, "Naomi Nagata".into());
    ///
    /// let actor = sys.actor_of(props, "user").unwrap();
    /// ```
    /// An actor requiring multiple parameters.
    /// ```
    /// # use riker::actors::*;
    ///
    /// struct BankAccount {
    ///     name: String,
    ///     number: String,
    /// }
    ///
    /// impl BankAccount {
    ///     fn actor((name, number): (String, String)) -> Self {
    ///         BankAccount {
    ///             name,
    ///             number
    ///         }
    ///     }
    /// }
    ///
    /// # impl Actor for BankAccount {
    /// #    type Msg = String;
    /// #    fn recv(&mut self, _ctx: &Context<String>, _msg: String, _sender: Sender) {}
    /// # }
    /// // main
    /// let sys = ActorSystem::new().unwrap();
    ///
    /// let props = Props::new_args(BankAccount::actor,
    ///                             ("James Holden".into(), "12345678".into()));
    ///
    /// // start the actor and get an `ActorRef`
    /// let actor = sys.actor_of(props, "bank_account").unwrap();
    /// ```
    pub fn new_args<A, Args, F>(creator: F, args: Args) -> Arc<Mutex<impl ActorProducer<Actor = A>>>
    where
        A: Actor + Send + 'static,
        Args: ActorArgs + 'static,
        F: Fn(Args) -> A + Send + 'static,
    {
        Arc::new(Mutex::new(ActorPropsWithArgs::new(creator, args)))
    }
}

/// A `Clone`, `Send` and `Sync` `ActorProducer`
// pub type BoxActorProd<Msg> = Arc<Mutex<ActorProducer<Actor=BoxActor<Msg>>>>;
pub type BoxActorProd<A> = Arc<Mutex<dyn ActorProducer<Actor = A>>>;

/// Represents the underlying Actor factory function for creating instances of `Actor`.
///
/// Actors are not created directly. Instead you provide an `ActorProducer`
/// that allows the `ActorSystem` to start an actor when `actor_of` is used,
/// or when an actor fails and a supervisor requests an actor to be restarted.
///
/// `ActorProducer` can hold values required by the actor's factory method
/// parameters.
pub trait ActorProducer: fmt::Debug + Send + UnwindSafe + RefUnwindSafe {
    type Actor: Actor;

    /// Produces an instance of an `Actor`.
    ///
    /// The underlying factory method provided
    /// in the original `Props::new(f: Fn() -> A + Send`) or
    /// `Props::new(f: Fn(Args) -> A + Send>, args: Args)` is called.
    ///
    /// Any parameters `Args` will be cloned and passed to the function.
    ///
    /// # Panics
    /// If the provided factory method panics the panic will be caught
    /// by the system, resulting in an error result returning to `actor_of`.
    fn produce(&self) -> Self::Actor;
}

impl<A> ActorProducer for Arc<Mutex<Box<dyn ActorProducer<Actor = A>>>>
where
    A: Actor + Send + 'static,
{
    type Actor = A;

    fn produce(&self) -> A {
        self.lock().unwrap().produce()
    }
}

impl<A> ActorProducer for Arc<Mutex<dyn ActorProducer<Actor = A>>>
where
    A: Actor + Send + 'static,
{
    type Actor = A;

    fn produce(&self) -> A {
        self.lock().unwrap().produce()
    }
}

impl<A> ActorProducer for Box<dyn ActorProducer<Actor = A>>
where
    A: Actor + Send + 'static,
{
    type Actor = A;

    fn produce(&self) -> A {
        (**self).produce()
    }
}

pub struct ActorProps<A: Actor> {
    creator: Box<dyn Fn() -> A + Send>,
}

impl<A: Actor> UnwindSafe for ActorProps<A> {}
impl<A: Actor> RefUnwindSafe for ActorProps<A> {}

impl<A> ActorProps<A>
where
    A: Actor + Send + 'static,
{
    pub fn new<F>(creator: F) -> impl ActorProducer<Actor = A>
    where
        F: Fn() -> A + Send + 'static,
    {
        ActorProps {
            creator: Box::new(creator),
        }
    }
}

impl<A> ActorProducer for ActorProps<A>
where
    A: Actor + Send + 'static,
{
    type Actor = A;

    fn produce(&self) -> A {
        let ref f = self.creator;
        f()
    }
}

impl<A: Actor> fmt::Display for ActorProps<A> {
    fn fmt(&self, f: &mut fmt::Formatter) -> fmt::Result {
        write!(f, "Props")
    }
}

impl<A: Actor> fmt::Debug for ActorProps<A> {
    fn fmt(&self, f: &mut fmt::Formatter) -> fmt::Result {
        write!(f, "Props")
    }
}

pub struct ActorPropsWithArgs<A: Actor, Args: ActorArgs> {
    creator: Box<dyn Fn(Args) -> A + Send>,
    args: Args,
}

impl<A: Actor, Args: ActorArgs> UnwindSafe for ActorPropsWithArgs<A, Args> {}
impl<A: Actor, Args: ActorArgs> RefUnwindSafe for ActorPropsWithArgs<A, Args> {}

impl<A, Args> ActorPropsWithArgs<A, Args>
where
    A: Actor + Send + 'static,
    Args: ActorArgs + 'static,
{
    pub fn new<F>(creator: F, args: Args) -> impl ActorProducer<Actor = A>
    where
        F: Fn(Args) -> A + Send + 'static,
    {
        ActorPropsWithArgs {
            creator: Box::new(creator),
            args,
        }
    }
}

impl<A, Args> ActorProducer for ActorPropsWithArgs<A, Args>
where
    A: Actor + Send + 'static,
    Args: ActorArgs + 'static,
{
    type Actor = A;

    fn produce(&self) -> A {
        let ref f = self.creator;
        let args = self.args.clone();
        f(args)
    }
}

impl<A: Actor, Args: ActorArgs> fmt::Display for ActorPropsWithArgs<A, Args> {
    fn fmt(&self, f: &mut fmt::Formatter) -> fmt::Result {
        write!(f, "Props")
    }
}

impl<A: Actor, Args: ActorArgs> fmt::Debug for ActorPropsWithArgs<A, Args> {
    fn fmt(&self, f: &mut fmt::Formatter) -> fmt::Result {
        write!(f, "Props")
    }
}

pub trait ActorArgs: Clone + Send + Sync {}
impl<T: Clone + Send + Sync> ActorArgs for T {}
>>>>>>> 629c7375
<|MERGE_RESOLUTION|>--- conflicted
+++ resolved
@@ -1,4 +1,3 @@
-<<<<<<< HEAD
 use std::{
     fmt,
     panic::{RefUnwindSafe, UnwindSafe},
@@ -8,240 +7,25 @@
 use crate::actor::Actor;
 
 /// Provides instances of `ActorProducer` for use when creating Actors (`actor_of`).
-/// 
+///
 /// Actors are not created directly. Instead you provide an `ActorProducer`
 /// that allows the `ActorSystem` to start an actor when `actor_of` is used,
 /// or when an actor fails and a supervisor requests an actor to be restarted.
-/// 
+///
 /// `ActorProducer` can hold values required by the actor's factory method
 /// parameters.
 pub struct Props;
 
 impl Props {
     /// Creates an `ActorProducer` with no factory method parameters.
-    /// 
-
-    pub fn new<A, F>(creator: F)
-                     -> Arc<Mutex<Box<dyn ActorProducer<Actor=A>>>>
-        where A: Actor + Send + 'static,
-              F: Fn() -> A + Send + 'static
-    {
-        Arc::new(Mutex::new(ActorProps::new(creator)))
-    }
-
-    /// Creates an `ActorProducer` with one or more factory method parameters.
-    /// 
-
-    pub fn new_args<A, Args, F>(creator: F, args: Args)
-                                -> Arc<Mutex<Box<dyn ActorProducer<Actor=A>>>>
-        where A: Actor + Send + 'static,
-              Args: ActorArgs + 'static,
-              F: Fn(Args) -> A + Send + 'static
-
-    {
-        Arc::new(Mutex::new(ActorPropsWithArgs::new(creator, args)))
-    }
-}
-
-/// A `Clone`, `Send` and `Sync` `ActorProducer`
-// pub type BoxActorProd<Msg> = Arc<Mutex<ActorProducer<Actor=BoxActor<Msg>>>>;
-pub type BoxActorProd<A> = Arc<Mutex<Box<dyn ActorProducer<Actor=A>>>>;
-
-pub trait ActorFactory: Actor {
-    fn create() -> BoxActorProd<Self>;
-}
-
-pub trait ActorFactoryArgs<Args>: Actor {
-    fn create_args(args: Args) -> BoxActorProd<Self>;
-}
-
-impl<A: Default + Actor> ActorFactory for A {
-    fn create() -> BoxActorProd<Self> {
-        Props::new(A::default)
-    }
-}
-
-/// Represents the underlying Actor factory function for creating instances of `Actor`.
-/// 
-/// Actors are not created directly. Instead you provide an `ActorProducer`
-/// that allows the `ActorSystem` to start an actor when `actor_of` is used,
-/// or when an actor fails and a supervisor requests an actor to be restarted.
-/// 
-/// `ActorProducer` can hold values required by the actor's factory method
-/// parameters.
-pub trait ActorProducer: fmt::Debug + Send + UnwindSafe + RefUnwindSafe {
-    type Actor: Actor;
-
-    /// Produces an instance of an `Actor`.
-    ///
-    /// The underlying factory method provided
-    /// in the original `Props::new(f: Fn() -> A + Send`) or
-    /// `Props::new(f: Fn(Args) -> A + Send>, args: Args)` is called.
-    ///
-    /// Any parameters `Args` will be cloned and passed to the function.
-    ///
-    /// # Panics
-    /// If the provided factory method panics the panic will be caught
-    /// by the system, resulting in an error result returning to `actor_of`.
-    fn produce(&self) -> Self::Actor;
-}
-
-impl<A> ActorProducer for Arc<Mutex<Box<dyn ActorProducer<Actor=A>>>>
-    where A: Actor + Send + 'static
-{
-    type Actor = A;
-
-    fn produce(&self) -> A {
-        self.lock().unwrap().produce()
-    }
-}
-
-impl<A> ActorProducer for Arc<Mutex<dyn ActorProducer<Actor=A>>>
-    where A: Actor + Send + 'static
-{
-    type Actor = A;
-
-    fn produce(&self) -> A {
-        self.lock().unwrap().produce()
-    }
-}
-
-impl<A> ActorProducer for Box<dyn ActorProducer<Actor=A>>
-    where A: Actor + Send + 'static
-{
-    type Actor = A;
-
-    fn produce(&self) -> A {
-        (**self).produce()
-    }
-}
-
-pub struct ActorProps<A: Actor> {
-    creator: Box<dyn Fn() -> A + Send>,
-}
-
-impl<A: Actor> UnwindSafe for ActorProps<A> {}
-
-impl<A: Actor> RefUnwindSafe for ActorProps<A> {}
-
-impl<A> ActorProps<A>
-    where A: Actor + Send + 'static
-{
-    pub fn new<F>(creator: F) -> Box<dyn ActorProducer<Actor=A>>
-        where F: Fn() -> A + Send + 'static
-    {
-        Box::new(ActorProps { creator: Box::new(creator) })
-    }
-}
-
-impl<A> ActorProducer for ActorProps<A>
-    where A: Actor + Send + 'static
-{
-    type Actor = A;
-
-    fn produce(&self) -> A {
-        let ref f = self.creator;
-        f()
-    }
-}
-
-impl<A: Actor> fmt::Display for ActorProps<A> {
-    fn fmt(&self, f: &mut fmt::Formatter) -> fmt::Result {
-        write!(f, "Props")
-    }
-}
-
-impl<A: Actor> fmt::Debug for ActorProps<A> {
-    fn fmt(&self, f: &mut fmt::Formatter) -> fmt::Result {
-        write!(f, "Props")
-    }
-}
-
-pub struct ActorPropsWithArgs<A: Actor, Args: ActorArgs> {
-    creator: Box<dyn Fn(Args) -> A + Send>,
-    args: Args,
-}
-
-impl<A: Actor, Args: ActorArgs> UnwindSafe for ActorPropsWithArgs<A, Args> {}
-
-impl<A: Actor, Args: ActorArgs> RefUnwindSafe for ActorPropsWithArgs<A, Args> {}
-
-impl<A, Args> ActorPropsWithArgs<A, Args>
-    where A: Actor + Send + 'static,
-          Args: ActorArgs + 'static
-{
-    pub fn new<F>(creator: F, args: Args) -> Box<dyn ActorProducer<Actor=A>>
-        where F: Fn(Args) -> A + Send + 'static
-    {
-        Box::new(ActorPropsWithArgs {
-            creator: Box::new(creator),
-            args,
-        })
-    }
-}
-
-impl<A, Args> ActorProducer for ActorPropsWithArgs<A, Args>
-    where A: Actor + Send + 'static, Args: ActorArgs + 'static
-{
-    type Actor = A;
-
-    fn produce(&self) -> A {
-        let ref f = self.creator;
-        let args = self.args.clone();
-        f(args)
-    }
-}
-
-impl<A: Actor, Args: ActorArgs> fmt::Display for ActorPropsWithArgs<A, Args> {
-    fn fmt(&self, f: &mut fmt::Formatter) -> fmt::Result {
-        write!(f, "Props")
-    }
-}
-
-impl<A: Actor, Args: ActorArgs> fmt::Debug for ActorPropsWithArgs<A, Args> {
-    fn fmt(&self, f: &mut fmt::Formatter) -> fmt::Result {
-        write!(f, "Props")
-    }
-}
-
-pub trait ActorArgs: Clone + Send + Sync {}
-
-impl<T: Clone + Send + Sync> ActorArgs for T {}
-
-=======
-use std::{
-    fmt,
-    panic::{RefUnwindSafe, UnwindSafe},
-    sync::{Arc, Mutex},
-};
-
-use crate::actor::Actor;
-
-/// Provides instances of `ActorProducer` for use when creating Actors (`actor_of`).
-///
-/// Actors are not created directly. Instead you provide an `ActorProducer`
-/// that allows the `ActorSystem` to start an actor when `actor_of` is used,
-/// or when an actor fails and a supervisor requests an actor to be restarted.
-///
-/// `ActorProducer` can hold values required by the actor's factory method
-/// parameters.
-pub struct Props;
-
-impl Props {
-    /// Creates an `ActorProducer` with no factory method parameters.
     ///
     /// # Examples
     ///
     /// ```
     /// # use riker::actors::*;
     ///
+    /// #[derive(Default)]
     /// struct User;
-    ///
-    /// impl User {
-    ///     fn actor() -> Self {
-    ///         User
-    ///     }
-    /// }
     ///
     /// # impl Actor for User {
     /// #    type Msg = String;
@@ -250,10 +34,8 @@
     /// // main
     /// let sys = ActorSystem::new().unwrap();
     ///
-    /// let props = Props::new(User::actor);
-    ///
     /// // start the actor and get an `ActorRef`
-    /// let actor = sys.actor_of(props, "user").unwrap();
+    /// let actor = sys.actor_of::<User>("user").unwrap();
     /// ```
     pub fn new<A, F>(creator: F) -> Arc<Mutex<impl ActorProducer<Actor = A>>>
     where
@@ -274,11 +56,9 @@
     ///     name: String,
     /// }
     ///
-    /// impl User {
-    ///     fn actor(name: String) -> Self {
-    ///         User {
-    ///             name
-    ///         }
+    /// impl ActorFactoryArgs<String> for User {
+    ///     fn create_args(name: String) -> BoxActorProd<Self> {
+    ///         Props::new_args(|name| User { name }, name)
     ///     }
     /// }
     ///
@@ -289,9 +69,7 @@
     /// // main
     /// let sys = ActorSystem::new().unwrap();
     ///
-    /// let props = Props::new_args(User::actor, "Naomi Nagata".into());
-    ///
-    /// let actor = sys.actor_of(props, "user").unwrap();
+    /// let actor = sys.actor_of_args::<User, _>("user", "Naomi Nagata".into()).unwrap();
     /// ```
     /// An actor requiring multiple parameters.
     /// ```
@@ -302,12 +80,9 @@
     ///     number: String,
     /// }
     ///
-    /// impl BankAccount {
-    ///     fn actor((name, number): (String, String)) -> Self {
-    ///         BankAccount {
-    ///             name,
-    ///             number
-    ///         }
+    /// impl ActorFactoryArgs<(String, String)> for BankAccount {
+    ///     fn create_args(args: (String, String)) -> BoxActorProd<Self> {
+    ///         Props::new_args(|(name, number)| BankAccount { name, number }, args)
     ///     }
     /// }
     ///
@@ -318,11 +93,8 @@
     /// // main
     /// let sys = ActorSystem::new().unwrap();
     ///
-    /// let props = Props::new_args(BankAccount::actor,
-    ///                             ("James Holden".into(), "12345678".into()));
-    ///
     /// // start the actor and get an `ActorRef`
-    /// let actor = sys.actor_of(props, "bank_account").unwrap();
+    /// let actor = sys.actor_of_args::<BankAccount, _>("bank_account", ("James Holden".into(), "12345678".into())).unwrap();
     /// ```
     pub fn new_args<A, Args, F>(creator: F, args: Args) -> Arc<Mutex<impl ActorProducer<Actor = A>>>
     where
@@ -337,6 +109,20 @@
 /// A `Clone`, `Send` and `Sync` `ActorProducer`
 // pub type BoxActorProd<Msg> = Arc<Mutex<ActorProducer<Actor=BoxActor<Msg>>>>;
 pub type BoxActorProd<A> = Arc<Mutex<dyn ActorProducer<Actor = A>>>;
+
+pub trait ActorFactory: Actor {
+    fn create() -> BoxActorProd<Self>;
+}
+
+pub trait ActorFactoryArgs<Args>: Actor {
+    fn create_args(args: Args) -> BoxActorProd<Self>;
+}
+
+impl<A: Default + Actor> ActorFactory for A {
+    fn create() -> BoxActorProd<Self> {
+        Props::new(A::default)
+    }
+}
 
 /// Represents the underlying Actor factory function for creating instances of `Actor`.
 ///
@@ -492,5 +278,5 @@
 }
 
 pub trait ActorArgs: Clone + Send + Sync {}
-impl<T: Clone + Send + Sync> ActorArgs for T {}
->>>>>>> 629c7375
+
+impl<T: Clone + Send + Sync> ActorArgs for T {}