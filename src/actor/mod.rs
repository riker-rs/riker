<<<<<<< HEAD
use std::{
    error::Error,
    fmt,
};

pub use riker_macros::actor;

use crate::validate::InvalidName;

// Public riker::actor API (plus the pub data types in this file)
pub use self::{
    actor::{Actor, BoxActor, Receive, Strategy},
    actor_cell::Context,
    actor_ref::{
        ActorRef, ActorReference, ActorRefFactory,
        BasicActorRef, BoxedTell, Sender, Tell, TmpActorRefFactory,
    },
    channel::{
        All, Channel, channel, ChannelMsg, ChannelRef,
        DeadLetter, DLChannelMsg, EventsChannel, Publish,
        Subscribe, SysTopic, Topic, Unsubscribe, UnsubscribeAll,
    },
    props::{ActorArgs, ActorFactory, ActorFactoryArgs, ActorProducer, BoxActorProd, Props},
    selection::{ActorSelection, ActorSelectionFactory},
    uri::{ActorId, ActorPath, ActorUri},
};

pub(crate) mod actor;
pub(crate) mod actor_cell;
pub(crate) mod actor_ref;
pub(crate) mod channel;
pub(crate) mod props;
pub(crate) mod selection;
pub(crate) mod uri;

#[allow(unused)]
pub type MsgResult<T> = Result<(), MsgError<T>>;

/// Internal message error when a message can't be added to an actor's mailbox
#[doc(hidden)]
#[derive(Clone)]
pub struct MsgError<T> {
    pub msg: T,
}

impl<T> MsgError<T> {
    pub fn new(msg: T) -> Self {
        MsgError {
            msg
        }
    }
}

impl<T> Error for MsgError<T> {
    fn description(&self) -> &str {
        "The actor does not exist. It may have been terminated"
    }
}

impl<T> fmt::Display for MsgError<T> {
    fn fmt(&self, f: &mut fmt::Formatter) -> fmt::Result {
        f.write_str(self.description())
    }
}

impl<T> fmt::Debug for MsgError<T> {
    fn fmt(&self, f: &mut fmt::Formatter) -> fmt::Result {
        f.write_str(self.description())
    }
}

/// Error type when an `try_tell` fails on `Option<ActorRef<Msg>>`
pub struct TryMsgError<T> {
    pub msg: T,
}

impl<T> TryMsgError<T> {
    pub fn new(msg: T) -> Self {
        TryMsgError {
            msg
        }
    }
}

impl<T> Error for TryMsgError<T> {
    fn description(&self) -> &str {
        "Option<ActorRef> is None"
    }
}

impl<T> fmt::Display for TryMsgError<T> {
    fn fmt(&self, f: &mut fmt::Formatter) -> fmt::Result {
        f.write_str(self.description())
    }
}

impl<T> fmt::Debug for TryMsgError<T> {
    fn fmt(&self, f: &mut fmt::Formatter) -> fmt::Result {
        f.write_str(self.description())
    }
}

/// Error type when an actor fails to start during `actor_of`.
pub enum CreateError {
    Panicked,
    System,
    InvalidName(String),
    AlreadyExists(ActorPath),
}

impl Error for CreateError {
    fn description(&self) -> &str {
        match *self {
            CreateError::Panicked => "Failed to create actor. Cause: Actor panicked while starting",
            CreateError::System => "Failed to create actor. Cause: System failure",
            CreateError::InvalidName(_) => "Failed to create actor. Cause: Invalid actor name",
            CreateError::AlreadyExists(_) => "Failed to create actor. Cause: An actor at the same path already exists"
        }
    }
}

impl fmt::Display for CreateError {
    fn fmt(&self, f: &mut fmt::Formatter) -> fmt::Result {
        match *self {
            CreateError::Panicked => f.write_str(self.description()),
            CreateError::System => f.write_str(self.description()),
            CreateError::InvalidName(ref name) => f.write_str(&format!("{} ({})", self.description(), name)),
            CreateError::AlreadyExists(ref path) => f.write_str(&format!("{} ({})", self.description(), path))
        }
    }
}

impl fmt::Debug for CreateError {
    fn fmt(&self, f: &mut fmt::Formatter) -> fmt::Result {
        f.write_str(self.description())
    }
}

impl From<InvalidName> for CreateError {
    fn from(err: InvalidName) -> CreateError {
        CreateError::InvalidName(err.name)
    }
}

/// Error type when an actor fails to restart.
pub struct RestartError;

impl Error for RestartError {
    fn description(&self) -> &str {
        "Failed to restart actor. Cause: Actor panicked while starting"
    }
}

impl fmt::Display for RestartError {
    fn fmt(&self, f: &mut fmt::Formatter) -> fmt::Result {
        f.write_str(self.description())
    }
}

impl fmt::Debug for RestartError {
    fn fmt(&self, f: &mut fmt::Formatter) -> fmt::Result {
        f.write_str(self.description())
    }
}

=======
pub(crate) mod actor;
pub(crate) mod actor_cell;
pub(crate) mod actor_ref;
pub(crate) mod channel;
pub(crate) mod macros;
pub(crate) mod props;
pub(crate) mod selection;
pub(crate) mod uri;

use std::{error::Error, fmt};

use crate::validate::InvalidName;

// Public riker::actor API (plus the pub data types in this file)
pub use self::{
    actor::{Actor, BoxActor, Receive, Strategy},
    actor_cell::Context,
    actor_ref::{
        ActorRef, ActorRefFactory, ActorReference, BasicActorRef, BoxedTell, Sender, Tell,
        TmpActorRefFactory,
    },
    channel::{
        channel, All, Channel, ChannelMsg, ChannelRef, DLChannelMsg, DeadLetter, EventsChannel,
        Publish, Subscribe, SysTopic, Topic, Unsubscribe, UnsubscribeAll,
    },
    macros::actor,
    props::{ActorArgs, ActorProducer, BoxActorProd, Props},
    selection::{ActorSelection, ActorSelectionFactory},
    uri::{ActorId, ActorPath, ActorUri},
};

#[allow(unused)]
pub type MsgResult<T> = Result<(), MsgError<T>>;

/// Internal message error when a message can't be added to an actor's mailbox
#[doc(hidden)]
#[derive(Clone)]
pub struct MsgError<T> {
    pub msg: T,
}

impl<T> MsgError<T> {
    pub fn new(msg: T) -> Self {
        MsgError { msg }
    }
}

impl<T> Error for MsgError<T> {
    fn description(&self) -> &str {
        "The actor does not exist. It may have been terminated"
    }
}

impl<T> fmt::Display for MsgError<T> {
    fn fmt(&self, f: &mut fmt::Formatter) -> fmt::Result {
        f.write_str(self.description())
    }
}

impl<T> fmt::Debug for MsgError<T> {
    fn fmt(&self, f: &mut fmt::Formatter) -> fmt::Result {
        f.write_str(self.description())
    }
}

/// Error type when an `try_tell` fails on `Option<ActorRef<Msg>>`
pub struct TryMsgError<T> {
    pub msg: T,
}

impl<T> TryMsgError<T> {
    pub fn new(msg: T) -> Self {
        TryMsgError { msg }
    }
}

impl<T> Error for TryMsgError<T> {
    fn description(&self) -> &str {
        "Option<ActorRef> is None"
    }
}

impl<T> fmt::Display for TryMsgError<T> {
    fn fmt(&self, f: &mut fmt::Formatter) -> fmt::Result {
        f.write_str(self.description())
    }
}

impl<T> fmt::Debug for TryMsgError<T> {
    fn fmt(&self, f: &mut fmt::Formatter) -> fmt::Result {
        f.write_str(self.description())
    }
}

/// Error type when an actor fails to start during `actor_of`.
pub enum CreateError {
    Panicked,
    System,
    InvalidName(String),
    AlreadyExists(ActorPath),
}

impl Error for CreateError {
    fn description(&self) -> &str {
        match *self {
            CreateError::Panicked => "Failed to create actor. Cause: Actor panicked while starting",
            CreateError::System => "Failed to create actor. Cause: System failure",
            CreateError::InvalidName(_) => "Failed to create actor. Cause: Invalid actor name",
            CreateError::AlreadyExists(_) => {
                "Failed to create actor. Cause: An actor at the same path already exists"
            }
        }
    }
}

impl fmt::Display for CreateError {
    fn fmt(&self, f: &mut fmt::Formatter) -> fmt::Result {
        match *self {
            CreateError::Panicked => f.write_str(self.description()),
            CreateError::System => f.write_str(self.description()),
            CreateError::InvalidName(ref name) => {
                f.write_str(&format!("{} ({})", self.description(), name))
            }
            CreateError::AlreadyExists(ref path) => {
                f.write_str(&format!("{} ({})", self.description(), path))
            }
        }
    }
}

impl fmt::Debug for CreateError {
    fn fmt(&self, f: &mut fmt::Formatter) -> fmt::Result {
        f.write_str(self.description())
    }
}

impl From<InvalidName> for CreateError {
    fn from(err: InvalidName) -> CreateError {
        CreateError::InvalidName(err.name)
    }
}

/// Error type when an actor fails to restart.
pub struct RestartError;

impl Error for RestartError {
    fn description(&self) -> &str {
        "Failed to restart actor. Cause: Actor panicked while starting"
    }
}

impl fmt::Display for RestartError {
    fn fmt(&self, f: &mut fmt::Formatter) -> fmt::Result {
        f.write_str(self.description())
    }
}

impl fmt::Debug for RestartError {
    fn fmt(&self, f: &mut fmt::Formatter) -> fmt::Result {
        f.write_str(self.description())
    }
}
>>>>>>> 629c7375
<|MERGE_RESOLUTION|>--- conflicted
+++ resolved
@@ -1,170 +1,3 @@
-<<<<<<< HEAD
-use std::{
-    error::Error,
-    fmt,
-};
-
-pub use riker_macros::actor;
-
-use crate::validate::InvalidName;
-
-// Public riker::actor API (plus the pub data types in this file)
-pub use self::{
-    actor::{Actor, BoxActor, Receive, Strategy},
-    actor_cell::Context,
-    actor_ref::{
-        ActorRef, ActorReference, ActorRefFactory,
-        BasicActorRef, BoxedTell, Sender, Tell, TmpActorRefFactory,
-    },
-    channel::{
-        All, Channel, channel, ChannelMsg, ChannelRef,
-        DeadLetter, DLChannelMsg, EventsChannel, Publish,
-        Subscribe, SysTopic, Topic, Unsubscribe, UnsubscribeAll,
-    },
-    props::{ActorArgs, ActorFactory, ActorFactoryArgs, ActorProducer, BoxActorProd, Props},
-    selection::{ActorSelection, ActorSelectionFactory},
-    uri::{ActorId, ActorPath, ActorUri},
-};
-
-pub(crate) mod actor;
-pub(crate) mod actor_cell;
-pub(crate) mod actor_ref;
-pub(crate) mod channel;
-pub(crate) mod props;
-pub(crate) mod selection;
-pub(crate) mod uri;
-
-#[allow(unused)]
-pub type MsgResult<T> = Result<(), MsgError<T>>;
-
-/// Internal message error when a message can't be added to an actor's mailbox
-#[doc(hidden)]
-#[derive(Clone)]
-pub struct MsgError<T> {
-    pub msg: T,
-}
-
-impl<T> MsgError<T> {
-    pub fn new(msg: T) -> Self {
-        MsgError {
-            msg
-        }
-    }
-}
-
-impl<T> Error for MsgError<T> {
-    fn description(&self) -> &str {
-        "The actor does not exist. It may have been terminated"
-    }
-}
-
-impl<T> fmt::Display for MsgError<T> {
-    fn fmt(&self, f: &mut fmt::Formatter) -> fmt::Result {
-        f.write_str(self.description())
-    }
-}
-
-impl<T> fmt::Debug for MsgError<T> {
-    fn fmt(&self, f: &mut fmt::Formatter) -> fmt::Result {
-        f.write_str(self.description())
-    }
-}
-
-/// Error type when an `try_tell` fails on `Option<ActorRef<Msg>>`
-pub struct TryMsgError<T> {
-    pub msg: T,
-}
-
-impl<T> TryMsgError<T> {
-    pub fn new(msg: T) -> Self {
-        TryMsgError {
-            msg
-        }
-    }
-}
-
-impl<T> Error for TryMsgError<T> {
-    fn description(&self) -> &str {
-        "Option<ActorRef> is None"
-    }
-}
-
-impl<T> fmt::Display for TryMsgError<T> {
-    fn fmt(&self, f: &mut fmt::Formatter) -> fmt::Result {
-        f.write_str(self.description())
-    }
-}
-
-impl<T> fmt::Debug for TryMsgError<T> {
-    fn fmt(&self, f: &mut fmt::Formatter) -> fmt::Result {
-        f.write_str(self.description())
-    }
-}
-
-/// Error type when an actor fails to start during `actor_of`.
-pub enum CreateError {
-    Panicked,
-    System,
-    InvalidName(String),
-    AlreadyExists(ActorPath),
-}
-
-impl Error for CreateError {
-    fn description(&self) -> &str {
-        match *self {
-            CreateError::Panicked => "Failed to create actor. Cause: Actor panicked while starting",
-            CreateError::System => "Failed to create actor. Cause: System failure",
-            CreateError::InvalidName(_) => "Failed to create actor. Cause: Invalid actor name",
-            CreateError::AlreadyExists(_) => "Failed to create actor. Cause: An actor at the same path already exists"
-        }
-    }
-}
-
-impl fmt::Display for CreateError {
-    fn fmt(&self, f: &mut fmt::Formatter) -> fmt::Result {
-        match *self {
-            CreateError::Panicked => f.write_str(self.description()),
-            CreateError::System => f.write_str(self.description()),
-            CreateError::InvalidName(ref name) => f.write_str(&format!("{} ({})", self.description(), name)),
-            CreateError::AlreadyExists(ref path) => f.write_str(&format!("{} ({})", self.description(), path))
-        }
-    }
-}
-
-impl fmt::Debug for CreateError {
-    fn fmt(&self, f: &mut fmt::Formatter) -> fmt::Result {
-        f.write_str(self.description())
-    }
-}
-
-impl From<InvalidName> for CreateError {
-    fn from(err: InvalidName) -> CreateError {
-        CreateError::InvalidName(err.name)
-    }
-}
-
-/// Error type when an actor fails to restart.
-pub struct RestartError;
-
-impl Error for RestartError {
-    fn description(&self) -> &str {
-        "Failed to restart actor. Cause: Actor panicked while starting"
-    }
-}
-
-impl fmt::Display for RestartError {
-    fn fmt(&self, f: &mut fmt::Formatter) -> fmt::Result {
-        f.write_str(self.description())
-    }
-}
-
-impl fmt::Debug for RestartError {
-    fn fmt(&self, f: &mut fmt::Formatter) -> fmt::Result {
-        f.write_str(self.description())
-    }
-}
-
-=======
 pub(crate) mod actor;
 pub(crate) mod actor_cell;
 pub(crate) mod actor_ref;
@@ -191,7 +24,7 @@
         Publish, Subscribe, SysTopic, Topic, Unsubscribe, UnsubscribeAll,
     },
     macros::actor,
-    props::{ActorArgs, ActorProducer, BoxActorProd, Props},
+    props::{ActorArgs, ActorFactory, ActorFactoryArgs, ActorProducer, BoxActorProd, Props},
     selection::{ActorSelection, ActorSelectionFactory},
     uri::{ActorId, ActorPath, ActorUri},
 };
@@ -326,5 +159,4 @@
     fn fmt(&self, f: &mut fmt::Formatter) -> fmt::Result {
         f.write_str(self.description())
     }
-}
->>>>>>> 629c7375
+}