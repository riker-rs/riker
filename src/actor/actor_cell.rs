--- conflicted
+++ resolved
@@ -571,15 +571,9 @@
         let msg: M = msg.into();
 
         let job = RepeatJob {
-<<<<<<< HEAD
             id,
-            send_at: SystemTime::now() + initial_delay,
+            send_at: Instant::now() + initial_delay,
             interval,
-=======
-            id: id.clone(),
-            send_at: Instant::now() + initial_delay,
-            interval: interval,
->>>>>>> 597e9066
             receiver: receiver.into(),
             sender,
             msg: AnyMessage::new(msg, false),
@@ -604,13 +598,8 @@
         let msg: M = msg.into();
 
         let job = OnceJob {
-<<<<<<< HEAD
             id,
-            send_at: SystemTime::now() + delay,
-=======
-            id: id.clone(),
             send_at: Instant::now() + delay,
->>>>>>> 597e9066
             receiver: receiver.into(),
             sender,
             msg: AnyMessage::new(msg, true),
@@ -638,13 +627,8 @@
         let msg: M = msg.into();
 
         let job = OnceJob {
-<<<<<<< HEAD
             id,
-            send_at: time,
-=======
-            id: id.clone(),
             send_at: Instant::now() + delay,
->>>>>>> 597e9066
             receiver: receiver.into(),
             sender,
             msg: AnyMessage::new(msg, true),
