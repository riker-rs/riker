--- conflicted
+++ resolved
@@ -1,553 +1,9 @@
-<<<<<<< HEAD
-use std::fmt;
-
-use crate::{
-    actor::{
-        Actor, actor_cell::{ActorCell, ExtendedCell}, ActorPath, ActorUri,
-        BoxActorProd,
-        CreateError,
-        props::{ActorFactory, ActorFactoryArgs},
-    }, AnyMessage, Envelope,
-    Message,
-    system::{ActorSystem, SystemMsg},
-};
-
-pub trait ActorReference {
-    /// Actor name.
-    /// 
-    /// Unique among siblings.
-    fn name(&self) -> &str;
-
-    fn uri(&self) -> &ActorUri;
-
-    /// Actor path.
-    /// 
-    /// e.g. `/user/actor_a/actor_b`
-    fn path(&self) -> &ActorPath;
-
-    fn is_root(&self) -> bool;
-
-    /// Parent reference.
-    fn parent(&self) -> BasicActorRef;
-
-    fn user_root(&self) -> BasicActorRef;
-
-    fn has_children(&self) -> bool;
-
-    fn is_child(&self, actor: &BasicActorRef) -> bool;
-
-    /// Iterator over children references.
-    fn children<'a>(&'a self) -> Box<dyn Iterator<Item=BasicActorRef> + 'a>;
-
-    fn sys_tell(&self, msg: SystemMsg);
-}
-
-pub type BoxedTell<T> = Box<dyn Tell<T> + Send + 'static>;
-
-pub trait Tell<T>: ActorReference + Send + 'static {
-    fn tell(&self, msg: T, sender: Option<BasicActorRef>);
-    fn box_clone(&self) -> BoxedTell<T>;
-}
-
-impl<T, M> Tell<T> for ActorRef<M>
-    where T: Message + Into<M>, M: Message
-{
-    fn tell(&self, msg: T, sender: Sender) {
-        self.send_msg(msg.into(), sender);
-    }
-
-    fn box_clone(&self) -> BoxedTell<T> {
-        Box::new((*self).clone())
-    }
-}
-
-impl<T> ActorReference for BoxedTell<T>
-    where T: Message
-{
-    /// Actor name.
-    /// 
-    /// Unique among siblings.
-    fn name(&self) -> &str {
-        (**self).name()
-    }
-
-    fn uri(&self) -> &ActorUri {
-        (**self).uri()
-    }
-
-    /// Actor path.
-    /// 
-    /// e.g. `/user/actor_a/actor_b
-    fn path(&self) -> &ActorPath {
-        (**self).path()
-    }
-
-    fn is_root(&self) -> bool {
-        (**self).is_root()
-    }
-
-    /// Parent reference.
-    fn parent(&self) -> BasicActorRef {
-        (**self).parent()
-    }
-
-    fn user_root(&self) -> BasicActorRef {
-        (**self).user_root()
-    }
-
-    fn has_children(&self) -> bool {
-        (**self).has_children()
-    }
-
-    fn is_child(&self, actor: &BasicActorRef) -> bool {
-        (**self).is_child(actor)
-    }
-
-    /// Iterator over children references.
-    fn children<'a>(&'a self) -> Box<dyn Iterator<Item=BasicActorRef> + 'a> {
-        (**self).children()
-    }
-
-    fn sys_tell(&self, msg: SystemMsg) {
-        (**self).sys_tell(msg)
-    }
-}
-
-impl<T> PartialEq for BoxedTell<T> {
-    fn eq(&self, other: &BoxedTell<T>) -> bool {
-        self.path() == other.path()
-    }
-}
-
-impl<T> fmt::Debug for BoxedTell<T> {
-    fn fmt(&self, f: &mut fmt::Formatter) -> fmt::Result {
-        write!(f, "Tell[{:?}]", self.uri())
-    }
-}
-
-impl<T> fmt::Display for BoxedTell<T> {
-    fn fmt(&self, f: &mut fmt::Formatter) -> fmt::Result {
-        write!(f, "Tell[{}]", self.uri())
-    }
-}
-
-impl<T: 'static> Clone for BoxedTell<T> {
-    fn clone(&self) -> Self {
-        self.box_clone()
-    }
-}
-
-#[derive(Clone)]
-pub struct BasicActorRef {
-    pub cell: ActorCell,
-}
-
-impl BasicActorRef {
-    #[doc(hidden)]
-    pub fn new(cell: ActorCell) -> BasicActorRef {
-        BasicActorRef {
-            cell,
-        }
-    }
-
-    pub fn typed<Msg: Message>(&self, cell: ExtendedCell<Msg>) -> ActorRef<Msg> {
-        ActorRef {
-            cell
-        }
-    }
-
-    pub(crate) fn sys_init(&self, sys: &ActorSystem) {
-        self.cell.kernel().sys_init(sys);
-    }
-
-    pub fn try_tell<Msg>(&self, msg: Msg,
-                         sender: impl Into<Option<BasicActorRef>>)
-                         -> Result<(), ()>
-        where Msg: Message + Send
-    {
-        self.try_tell_any(&mut AnyMessage::new(msg, true), sender)
-    }
-
-    pub fn try_tell_any(&self, msg: &mut AnyMessage,
-                        sender: impl Into<Option<BasicActorRef>>)
-                        -> Result<(), ()> {
-        self.cell.send_any_msg(msg, sender.into())
-    }
-}
-
-impl ActorReference for BasicActorRef {
-    /// Actor name.
-    /// 
-    /// Unique among siblings.
-    fn name(&self) -> &str {
-        self.cell.uri().name.as_str()
-    }
-
-    fn uri(&self) -> &ActorUri {
-        self.cell.uri()
-    }
-
-    /// Actor path.
-    /// 
-    /// e.g. `/user/actor_a/actor_b`
-    fn path(&self) -> &ActorPath {
-        &self.cell.uri().path
-    }
-
-    fn is_root(&self) -> bool {
-        self.cell.is_root()
-    }
-
-    /// Parent reference.
-    fn parent(&self) -> BasicActorRef {
-        self.cell.parent()
-    }
-
-    fn user_root(&self) -> BasicActorRef {
-        self.cell.user_root()
-    }
-
-    fn has_children(&self) -> bool {
-        self.cell.has_children()
-    }
-
-    fn is_child(&self, actor: &BasicActorRef) -> bool {
-        self.cell.is_child(actor)
-    }
-
-    /// Iterator over children references.
-    fn children<'a>(&'a self) -> Box<dyn Iterator<Item=BasicActorRef> + 'a> {
-        self.cell.children()
-    }
-
-    fn sys_tell(&self, msg: SystemMsg) {
-        let envelope = Envelope {
-            msg,
-            sender: None,
-        };
-        let _ = self.cell.send_sys_msg(envelope);
-    }
-}
-
-impl ActorReference for &BasicActorRef {
-    /// Actor name.
-    /// 
-    /// Unique among siblings.
-    fn name(&self) -> &str {
-        self.cell.uri().name.as_str()
-    }
-
-    fn uri(&self) -> &ActorUri {
-        self.cell.uri()
-    }
-
-    /// Actor path.
-    /// 
-    /// e.g. `/user/actor_a/actor_b`
-    fn path(&self) -> &ActorPath {
-        &self.cell.uri().path
-    }
-
-    fn is_root(&self) -> bool {
-        self.cell.is_root()
-    }
-
-    /// Parent reference.
-    fn parent(&self) -> BasicActorRef {
-        self.cell.parent()
-    }
-
-    fn user_root(&self) -> BasicActorRef {
-        self.cell.user_root()
-    }
-
-    fn has_children(&self) -> bool {
-        self.cell.has_children()
-    }
-
-    fn is_child(&self, actor: &BasicActorRef) -> bool {
-        self.cell.is_child(actor)
-    }
-
-    /// Iterator over children references.
-    fn children<'a>(&'a self) -> Box<dyn Iterator<Item=BasicActorRef> + 'a> {
-        self.cell.children()
-    }
-
-    fn sys_tell(&self, msg: SystemMsg) {
-        let envelope = Envelope {
-            msg,
-            sender: None,
-        };
-        let _ = self.cell.send_sys_msg(envelope);
-    }
-}
-
-impl fmt::Debug for BasicActorRef {
-    fn fmt(&self, f: &mut fmt::Formatter) -> fmt::Result {
-        write!(f, "BasicActorRef[{:?}]", self.cell.uri())
-    }
-}
-
-impl fmt::Display for BasicActorRef {
-    fn fmt(&self, f: &mut fmt::Formatter) -> fmt::Result {
-        write!(f, "BasicActorRef[{}]", self.cell.uri())
-    }
-}
-
-impl PartialEq for BasicActorRef {
-    fn eq(&self, other: &BasicActorRef) -> bool {
-        self.cell.uri().path == other.cell.uri().path
-    }
-}
-
-impl<Msg> From<ActorRef<Msg>> for BasicActorRef
-    where Msg: Message
-{
-    fn from(actor: ActorRef<Msg>) -> BasicActorRef {
-        BasicActorRef::new(ActorCell::from(actor.cell))
-    }
-}
-
-impl<Msg> From<ActorRef<Msg>> for Option<BasicActorRef>
-    where Msg: Message
-{
-    fn from(actor: ActorRef<Msg>) -> Option<BasicActorRef> {
-        Some(BasicActorRef::new(ActorCell::from(actor.cell)))
-    }
-}
-
-pub type Sender = Option<BasicActorRef>;
-
-/// An actor reference exposes methods to interact with its underlying
-/// actor.
-/// 
-/// All actor references are products of `system.actor_of`
-/// or `context.actor_of`. When an actor is created using `actor_of`
-/// an `ActorRef` is returned.
-/// 
-/// Actor references are lightweight and can be cloned without concern
-/// for memory use.
-/// 
-/// In the event that the underlying actor is terminated messages sent
-/// to the actor will be routed to dead letters.
-/// 
-/// If an actor is restarted all existing references continue to
-/// be valid.
-#[derive(Clone)]
-pub struct ActorRef<Msg: Message> {
-    pub cell: ExtendedCell<Msg>,
-}
-
-impl<Msg: Message> ActorRef<Msg> {
-    #[doc(hidden)]
-    pub fn new(cell: ExtendedCell<Msg>) -> ActorRef<Msg> {
-        ActorRef {
-            cell
-        }
-    }
-
-    pub fn send_msg(&self,
-                    msg: Msg,
-                    sender: impl Into<Option<BasicActorRef>>) {
-        let envelope = Envelope {
-            msg,
-            sender: sender.into(),
-        };
-        // consume the result (we don't return it to user)
-        let _ = self.cell.send_msg(envelope);
-    }
-}
-
-impl<Msg: Message> ActorReference for ActorRef<Msg> {
-    /// Actor name.
-    /// 
-    /// Unique among siblings.
-    fn name(&self) -> &str {
-        self.cell.uri().name.as_str()
-    }
-
-    fn uri(&self) -> &ActorUri {
-        self.cell.uri()
-    }
-
-    /// Actor path.
-    /// 
-    /// e.g. `/user/actor_a/actor_b`
-    fn path(&self) -> &ActorPath {
-        &self.cell.uri().path
-    }
-
-    fn is_root(&self) -> bool {
-        self.cell.is_root()
-    }
-
-    /// Parent reference.
-    fn parent(&self) -> BasicActorRef {
-        self.cell.parent()
-    }
-
-    fn user_root(&self) -> BasicActorRef {
-        self.cell.user_root()
-    }
-
-    fn has_children(&self) -> bool {
-        self.cell.has_children()
-    }
-
-    fn is_child(&self, actor: &BasicActorRef) -> bool {
-        self.cell.is_child(actor)
-    }
-
-    /// Iterator over children references.
-    fn children<'a>(&'a self) -> Box<dyn Iterator<Item=BasicActorRef> + 'a> {
-        self.cell.children()
-    }
-
-    fn sys_tell(&self, msg: SystemMsg) {
-        let envelope = Envelope {
-            msg,
-            sender: None,
-        };
-        let _ = self.cell.send_sys_msg(envelope);
-    }
-}
-
-impl<Msg: Message> ActorReference for &ActorRef<Msg> {
-    /// Actor name.
-    /// 
-    /// Unique among siblings.
-    fn name(&self) -> &str {
-        self.cell.uri().name.as_str()
-    }
-
-    fn uri(&self) -> &ActorUri {
-        self.cell.uri()
-    }
-
-    /// Actor path.
-    /// 
-    /// e.g. `/user/actor_a/actor_b`
-    fn path(&self) -> &ActorPath {
-        &self.cell.uri().path
-    }
-
-    fn is_root(&self) -> bool {
-        self.cell.is_root()
-    }
-
-    /// Parent reference.
-    fn parent(&self) -> BasicActorRef {
-        self.cell.parent()
-    }
-
-    fn user_root(&self) -> BasicActorRef {
-        self.cell.user_root()
-    }
-
-    fn has_children(&self) -> bool {
-        self.cell.has_children()
-    }
-
-    fn is_child(&self, actor: &BasicActorRef) -> bool {
-        self.cell.is_child(actor)
-    }
-
-    /// Iterator over children references.
-    fn children<'a>(&'a self) -> Box<dyn Iterator<Item=BasicActorRef> + 'a> {
-        self.cell.children()
-    }
-
-    fn sys_tell(&self, msg: SystemMsg) {
-        let envelope = Envelope {
-            msg,
-            sender: None,
-        };
-        let _ = self.cell.send_sys_msg(envelope);
-    }
-}
-
-// impl<Msg: Message> TryTell for Option<ActorRef<Msg>> {
-//     type Msg = Msg;
-
-//     fn try_tell(&self,
-//                 msg: Msg,
-//                 sender: impl Into<Option<BasicActorRef>>)
-//                 -> Result<(), TryMsgError<Msg>> {
-//         match self {
-//             Some(ref actor) => {
-//                 let envelope = Envelope {
-//                     msg,
-//                     sender: sender.into(),
-//                 };
-//                 let _ = actor.cell.send_msg(envelope);
-//                 Ok(())
-//             }
-//             None => Err(TryMsgError::new(msg))
-//         }
-//     }
-// }
-
-impl<Msg: Message> fmt::Debug for ActorRef<Msg> {
-    fn fmt(&self, f: &mut fmt::Formatter) -> fmt::Result {
-        write!(f, "ActorRef[{:?}]", self.uri())
-    }
-}
-
-impl<Msg: Message> fmt::Display for ActorRef<Msg> {
-    fn fmt(&self, f: &mut fmt::Formatter) -> fmt::Result {
-        write!(f, "ActorRef[{}]", self.uri())
-    }
-}
-
-impl<Msg: Message> PartialEq for ActorRef<Msg> {
-    fn eq(&self, other: &ActorRef<Msg>) -> bool {
-        self.uri().path == other.uri().path
-    }
-}
-
-
-/// Produces `ActorRef`s. `actor_of` blocks on the current thread until
-/// the actor has successfully started or failed to start.
-/// 
-/// It is advised to return from the actor's factory method quickly and
-/// handle any initialization in the actor's `pre_start` method, which is
-/// invoked after the `ActorRef` is returned.
-pub trait ActorRefFactory {
-    fn actor_of_props<A>(&self,
-                         props: impl Into<BoxActorProd<A>>,
-                         name: &str)
-                         -> Result<ActorRef<A::Msg>, CreateError>
-        where A: Actor;
-
-    fn actor_of<A>(&self, name: &str) -> Result<ActorRef<<A as Actor>::Msg>, CreateError>
-        where A: ActorFactory + Actor;
-
-    fn actor_of_args<A, Args>(&self, name: &str, args: Args) -> Result<ActorRef<<A as Actor>::Msg>, CreateError>
-        where A: ActorFactoryArgs<Args>;
-
-    fn stop(&self, actor: impl ActorReference);
-}
-
-/// Produces `ActorRef`s under the `temp` guardian actor.
-pub trait TmpActorRefFactory {
-    fn tmp_actor_of_props<A>(&self,
-                             props: impl Into<BoxActorProd<A>>)
-                             -> Result<ActorRef<A::Msg>, CreateError>
-        where A: Actor;
-
-    fn tmp_actor_of<A>(&self) -> Result<ActorRef<<A as Actor>::Msg>, CreateError>
-        where A: ActorFactory + Actor;
-
-    fn tmp_actor_of_args<A, Args>(&self, args: Args) -> Result<ActorRef<<A as Actor>::Msg>, CreateError>
-        where A: ActorFactoryArgs<Args>;
-}
-=======
 use std::fmt;
 
 use crate::{
     actor::{
         actor_cell::{ActorCell, ExtendedCell},
+        props::{ActorFactory, ActorFactoryArgs},
         Actor, ActorPath, ActorUri, BoxActorProd, CreateError,
     },
     system::{ActorSystem, SystemMsg},
@@ -575,15 +31,15 @@
     /// I.e. `/root`
     fn is_root(&self) -> bool;
 
+    /// Parent reference
+    ///
+    /// Returns the `BasicActorRef` of this actor's parent actor
+    fn parent(&self) -> BasicActorRef;
+
     /// User root reference
     ///
     /// I.e. `/root/user`
     fn user_root(&self) -> BasicActorRef;
-
-    /// Parent reference
-    ///
-    /// Returns the `BasicActorRef` of this actor's parent actor
-    fn parent(&self) -> BasicActorRef;
 
     /// True is this actor has any children actors
     fn has_children(&self) -> bool;
@@ -623,6 +79,9 @@
 where
     T: Message,
 {
+    /// Actor name.
+    ///
+    /// Unique among siblings.
     fn name(&self) -> &str {
         (**self).name()
     }
@@ -631,6 +90,9 @@
         (**self).uri()
     }
 
+    /// Actor path.
+    ///
+    /// e.g. `/user/actor_a/actor_b
     fn path(&self) -> &ActorPath {
         (**self).path()
     }
@@ -639,6 +101,7 @@
         (**self).is_root()
     }
 
+    /// Parent reference.
     fn parent(&self) -> BasicActorRef {
         (**self).parent()
     }
@@ -655,6 +118,7 @@
         (**self).is_child(actor)
     }
 
+    /// Iterator over children references.
     fn children<'a>(&'a self) -> Box<dyn Iterator<Item = BasicActorRef> + 'a> {
         (**self).children()
     }
@@ -745,6 +209,9 @@
 }
 
 impl ActorReference for BasicActorRef {
+    /// Actor name.
+    ///
+    /// Unique among siblings.
     fn name(&self) -> &str {
         self.cell.uri().name.as_str()
     }
@@ -753,6 +220,9 @@
         self.cell.uri()
     }
 
+    /// Actor path.
+    ///
+    /// e.g. `/user/actor_a/actor_b`
     fn path(&self) -> &ActorPath {
         &self.cell.uri().path
     }
@@ -761,6 +231,7 @@
         self.cell.is_root()
     }
 
+    /// Parent reference.
     fn parent(&self) -> BasicActorRef {
         self.cell.parent()
     }
@@ -777,6 +248,7 @@
         self.cell.is_child(actor)
     }
 
+    /// Iterator over children references.
     fn children<'a>(&'a self) -> Box<dyn Iterator<Item = BasicActorRef> + 'a> {
         self.cell.children()
     }
@@ -788,6 +260,9 @@
 }
 
 impl ActorReference for &BasicActorRef {
+    /// Actor name.
+    ///
+    /// Unique among siblings.
     fn name(&self) -> &str {
         self.cell.uri().name.as_str()
     }
@@ -796,6 +271,9 @@
         self.cell.uri()
     }
 
+    /// Actor path.
+    ///
+    /// e.g. `/user/actor_a/actor_b`
     fn path(&self) -> &ActorPath {
         &self.cell.uri().path
     }
@@ -804,6 +282,7 @@
         self.cell.is_root()
     }
 
+    /// Parent reference.
     fn parent(&self) -> BasicActorRef {
         self.cell.parent()
     }
@@ -820,6 +299,7 @@
         self.cell.is_child(actor)
     }
 
+    /// Iterator over children references.
     fn children<'a>(&'a self) -> Box<dyn Iterator<Item = BasicActorRef> + 'a> {
         self.cell.children()
     }
@@ -908,6 +388,9 @@
 }
 
 impl<Msg: Message> ActorReference for ActorRef<Msg> {
+    /// Actor name.
+    ///
+    /// Unique among siblings.
     fn name(&self) -> &str {
         self.cell.uri().name.as_str()
     }
@@ -916,6 +399,9 @@
         self.cell.uri()
     }
 
+    /// Actor path.
+    ///
+    /// e.g. `/user/actor_a/actor_b`
     fn path(&self) -> &ActorPath {
         &self.cell.uri().path
     }
@@ -924,6 +410,7 @@
         self.cell.is_root()
     }
 
+    /// Parent reference.
     fn parent(&self) -> BasicActorRef {
         self.cell.parent()
     }
@@ -940,6 +427,7 @@
         self.cell.is_child(actor)
     }
 
+    /// Iterator over children references.
     fn children<'a>(&'a self) -> Box<dyn Iterator<Item = BasicActorRef> + 'a> {
         self.cell.children()
     }
@@ -951,6 +439,9 @@
 }
 
 impl<Msg: Message> ActorReference for &ActorRef<Msg> {
+    /// Actor name.
+    ///
+    /// Unique among siblings.
     fn name(&self) -> &str {
         self.cell.uri().name.as_str()
     }
@@ -959,6 +450,9 @@
         self.cell.uri()
     }
 
+    /// Actor path.
+    ///
+    /// e.g. `/user/actor_a/actor_b`
     fn path(&self) -> &ActorPath {
         &self.cell.uri().path
     }
@@ -967,6 +461,7 @@
         self.cell.is_root()
     }
 
+    /// Parent reference.
     fn parent(&self) -> BasicActorRef {
         self.cell.parent()
     }
@@ -983,6 +478,7 @@
         self.cell.is_child(actor)
     }
 
+    /// Iterator over children references.
     fn children<'a>(&'a self) -> Box<dyn Iterator<Item = BasicActorRef> + 'a> {
         self.cell.children()
     }
@@ -1018,7 +514,7 @@
 /// handle any initialization in the actor's `pre_start` method, which is
 /// invoked after the `ActorRef` is returned.
 pub trait ActorRefFactory {
-    fn actor_of<A>(
+    fn actor_of_props<A>(
         &self,
         props: BoxActorProd<A>,
         name: &str,
@@ -1026,13 +522,38 @@
     where
         A: Actor;
 
+    fn actor_of<A>(&self, name: &str) -> Result<ActorRef<<A as Actor>::Msg>, CreateError>
+    where
+        A: ActorFactory + Actor;
+
+    fn actor_of_args<A, Args>(
+        &self,
+        name: &str,
+        args: Args,
+    ) -> Result<ActorRef<<A as Actor>::Msg>, CreateError>
+    where
+        A: ActorFactoryArgs<Args>;
+
     fn stop(&self, actor: impl ActorReference);
 }
 
 /// Produces `ActorRef`s under the `temp` guardian actor.
 pub trait TmpActorRefFactory {
-    fn tmp_actor_of<A>(&self, props: BoxActorProd<A>) -> Result<ActorRef<A::Msg>, CreateError>
+    fn tmp_actor_of_props<A>(
+        &self,
+        props: BoxActorProd<A>,
+    ) -> Result<ActorRef<A::Msg>, CreateError>
     where
         A: Actor;
-}
->>>>>>> 629c7375
+
+    fn tmp_actor_of<A>(&self) -> Result<ActorRef<<A as Actor>::Msg>, CreateError>
+    where
+        A: ActorFactory + Actor;
+
+    fn tmp_actor_of_args<A, Args>(
+        &self,
+        args: Args,
+    ) -> Result<ActorRef<<A as Actor>::Msg>, CreateError>
+    where
+        A: ActorFactoryArgs<Args>;
+}