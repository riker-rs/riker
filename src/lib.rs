--- conflicted
+++ resolved
@@ -2,12 +2,6 @@
 
 // #![allow(warnings)] // toggle for easier compile error fixing
 
-<<<<<<< HEAD
-#![allow(unused_imports)]
-extern crate log;
-
-=======
->>>>>>> 597e9066
 mod validate;
 
 pub mod actor;
