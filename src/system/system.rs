--- conflicted
+++ resolved
@@ -191,15 +191,9 @@
         // 4. start system channels
         sys.sys_channels = Some(sys_channels(&prov, &sys)?);
 
-<<<<<<< HEAD
-        // 6. start dead letter logger
-        let props = DeadLetterLogger::props(sys.dead_letters());
-        let _dl_logger = sys_actor_of_props(&prov, &sys, props, "dl_logger")?;
-=======
         // 5. start dead letter logger
         let props = DeadLetterLogger::props(sys.dead_letters(), sys.log());
-        let _dl_logger = sys_actor_of(&prov, &sys, props, "dl_logger")?;
->>>>>>> ef736f2b
+        let _dl_logger = sys_actor_of_props(&prov, &sys, props, "dl_logger")?;
 
         sys.complete_start();
 
@@ -323,7 +317,6 @@
             .create_actor(props, name, &self.sys_root(), self)
     }
 
-<<<<<<< HEAD
     pub fn sys_actor_of<A>(&self, name: &str) -> Result<ActorRef<<A as Actor>::Msg>, CreateError>
     where
         A: ActorFactory,
@@ -343,11 +336,11 @@
     {
         self.provider
             .create_actor(Props::new_args(A::create_args, args), name, &self.sys_root(), self)
-=======
+    }
+
     #[inline]
     pub fn log(&self) -> Logger {
         self.log.clone()
->>>>>>> ef736f2b
     }
 
     /// Shutdown the actor system
@@ -641,7 +634,6 @@
         .map_err(|_| SystemError::ModuleFailed(name.into()))
 }
 
-<<<<<<< HEAD
 fn sys_actor_of<A>(
     prov: &Provider,
     sys: &ActorSystem,
@@ -669,24 +661,6 @@
         .map_err(|_| SystemError::ModuleFailed(name.into()))
 }
 
-fn logger(
-    prov: &Provider,
-    sys: &ActorSystem,
-    cfg: &Config,
-    props: BoxActorProd<LogActor>,
-) -> Result<Logger, SystemError> {
-    let logger = sys_actor_of_props(prov, sys, props, "logger")?;
-
-    let level = cfg
-        .get_str("log.level")
-        .map(|l| Level::from_str(&l))
-        .unwrap()
-        .unwrap();
-    Ok(Logger::init(level, logger))
-}
-
-=======
->>>>>>> ef736f2b
 fn sys_channels(prov: &Provider, sys: &ActorSystem) -> Result<SysChannels, SystemError> {
     let sys_events = sys_actor_of::<EventsChannel>(prov, sys, "sys_events")?;
     let dead_letters = sys_actor_of::<Channel<DeadLetter>>(prov, sys, "dead_letters")?;
