use config::Config;
use slog::{info, Drain, Logger, Never, OwnedKVList, Record, Level, o};
use std::str::FromStr;
use crate::actor::{
    Actor, ActorRef, All, BasicActorRef, BoxActorProd, ChannelMsg, Context, DeadLetter, Props,
    Subscribe, Tell,
};


#[derive(Clone)]
pub struct LoggerConfig {
    time_fmt: String,
    date_fmt: String,
    log_fmt: String,
    filter: Vec<String>,
    level: Level
}

impl<'a> From<&'a Config> for LoggerConfig {
    fn from(config: &Config) -> Self {
        LoggerConfig {
            time_fmt: config.get_str("log.time_format").unwrap().to_string(),
            date_fmt: config.get_str("log.date_format").unwrap().to_string(),
            log_fmt: config.get_str("log.log_format").unwrap().to_string(),
            filter: config
                .get_array("log.filter")
                .unwrap_or(vec![])
                .into_iter()
                .map(|e| e.to_string())
                .collect(),
            level: config
                .get_str("log.level")
                .map(|l| Level::from_str(&l).unwrap_or(Level::Info))
                .unwrap_or(Level::Info)
        }
    }
}

pub(crate) fn default_log(cfg: &Config) -> Logger {
    let cfg = LoggerConfig::from(cfg);

    let drain = DefaultConsoleLogger::new(cfg.clone()).filter_level(cfg.level).fuse();
    let logger = Logger::root(drain, o!());

    let _scope_guard = slog_scope::set_global_logger(logger.clone());
    let _log_guard = slog_stdlog::init();   // will not call `.unwrap()` because this might be called more than once

    logger
}

struct DefaultConsoleLogger {
    cfg: LoggerConfig
}

impl DefaultConsoleLogger {
    fn new(cfg: LoggerConfig) -> Self {
        DefaultConsoleLogger { cfg }
    }
}

impl Drain for DefaultConsoleLogger {
    type Ok = ();
    type Err = Never;

    fn log(&self, record: &Record, _values: &OwnedKVList) -> Result<Self::Ok, Self::Err> {
        let now = chrono::Utc::now();
        let filter_match = self.cfg.filter.iter()
            .any(|f| record.module().contains(f));
        if !filter_match {
            // note:
            // println! below has replaced rt_println! from runtime-fmt crate.
            // The log format is fixed as "{date} {time} {level} [{module}] {body}".
            // It's not clear if runtime-fmt is maintained any longer as so we'll
            // attempt to find an alternative to provide configurable formatting.
            println!("{} {} {} [{}] {}",
                     now.format(&self.cfg.date_fmt),
                     now.format(&self.cfg.time_fmt),
                     record.level().as_short_str(),
                     record.module(),
                     record.msg());
        }

<<<<<<< HEAD
impl<'a> From<&'a Config> for LoggerConfig {
    fn from(config: &Config) -> Self {
        LoggerConfig {
            time_fmt: config.get_str("log.time_format").unwrap(),
            date_fmt: config.get_str("log.date_format").unwrap(),
            log_fmt: config.get_str("log.log_format").unwrap(),
            filter: config
                .get_array("log.filter")
                .unwrap_or_else(|_| vec![])
                .into_iter()
                .map(|e| e.to_string())
                .collect(),
        }
=======
        Ok(())
>>>>>>> 597e9066
    }
}

/// Simple actor that subscribes to the dead letters channel and logs using the default logger
pub struct DeadLetterLogger {
    dl_chan: ActorRef<ChannelMsg<DeadLetter>>,
    logger: Logger,
}

impl DeadLetterLogger {
    fn new((dl_chan, logger): (ActorRef<ChannelMsg<DeadLetter>>, Logger)) -> Self {
        DeadLetterLogger { dl_chan, logger }
    }

    pub fn props(dl_chan: &ActorRef<ChannelMsg<DeadLetter>>, logger: Logger) -> BoxActorProd<DeadLetterLogger> {
        Props::new_args(DeadLetterLogger::new, (dl_chan.clone(), logger))
    }
}

impl Actor for DeadLetterLogger {
    type Msg = DeadLetter;

    fn pre_start(&mut self, ctx: &Context<Self::Msg>) {
        let sub = Box::new(ctx.myself());
        self.dl_chan.tell(
            Subscribe {
                topic: All.into(),
                actor: sub,
            },
            None,
        );
    }

    fn recv(&mut self, _: &Context<Self::Msg>, msg: Self::Msg, _: Option<BasicActorRef>) {
        info!(self.logger, "DeadLetter: {:?} => {:?} ({:?})",
            msg.sender, msg.recipient, msg.msg
        )
    }
}<|MERGE_RESOLUTION|>--- conflicted
+++ resolved
@@ -79,26 +79,9 @@
                      record.module(),
                      record.msg());
         }
-
-<<<<<<< HEAD
-impl<'a> From<&'a Config> for LoggerConfig {
-    fn from(config: &Config) -> Self {
-        LoggerConfig {
-            time_fmt: config.get_str("log.time_format").unwrap(),
-            date_fmt: config.get_str("log.date_format").unwrap(),
-            log_fmt: config.get_str("log.log_format").unwrap(),
-            filter: config
-                .get_array("log.filter")
-                .unwrap_or_else(|_| vec![])
-                .into_iter()
-                .map(|e| e.to_string())
-                .collect(),
-        }
-=======
+        
         Ok(())
->>>>>>> 597e9066
     }
-}
 
 /// Simple actor that subscribes to the dead letters channel and logs using the default logger
 pub struct DeadLetterLogger {
