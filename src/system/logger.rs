<<<<<<< HEAD
use log;
use log::{info, Level};
use config::Config;
use runtime_fmt::{rt_println, rt_format_args};

use crate::{
    actor::{
        ActorRef, Tell, BoxActorProd, Props, Actor,
        Context, BasicActorRef,ChannelMsg, All, DeadLetter, Subscribe
    }
};

pub type LogActor = Box<dyn Actor<Msg=LogEntry> + Send>;

#[derive(Clone)]
pub struct Logger {
    level: Level,
    actor: ActorRef<LogEntry>,
}

impl Logger {
    pub fn init(level: Level,
                actor: ActorRef<LogEntry>) -> Self {
        let logger = Logger {
            level,
            actor
        };

        let _ = log::set_boxed_logger(Box::new(logger.clone())); // result is Err for some reason (.unwrap() panics)
        log::set_max_level(level.to_level_filter());

        logger
    }
}

impl log::Log for Logger {
    fn enabled(&self, metadata: &log::Metadata) -> bool {
        metadata.level() <= self.level
    }

    fn log(&self, record: &log::Record) {
        self.actor.tell(LogEntry::from(record), None);
    }

    fn flush(&self) {
    }
}

#[derive(Clone, Debug)]
pub struct LogEntry {
    pub level: log::Level,
    pub module: Option<String>,
    pub body: String,
}

impl<'a> From<&'a log::Record<'a>> for LogEntry {
    fn from(record: &log::Record) -> Self {
        LogEntry {
            level: record.level(),
            module: record.module_path().map(|m| m.to_string()),
            body: format!("{}", record.args())
        }
    }
}

// default logger
pub struct SimpleLogger {
    cfg: LoggerConfig,
}

impl SimpleLogger {
    pub fn actor(cfg: LoggerConfig) -> LogActor {
        let a = SimpleLogger {
            cfg
        };

        Box::new(a)
    }

    pub fn props(cfg: LoggerConfig) -> BoxActorProd<LogActor> {
        Props::new_args(SimpleLogger::actor,
                        cfg)
    }
}

impl Actor for SimpleLogger {
    type Msg = LogEntry;

    fn recv(&mut self,
                _: &Context<LogEntry>,
                entry: LogEntry,
                _: Option<BasicActorRef>) {
        let now = chrono::Utc::now();
        let f_match: Vec<&String> = self.cfg.filter.iter()
            .filter(|f| entry.module.as_ref().map(|m| m.contains(*f)).unwrap_or(false))
            .collect();
        if f_match.is_empty() {
            rt_println!(self.cfg.log_fmt,
                        date = now.format(&self.cfg.date_fmt),
                        time = now.format(&self.cfg.time_fmt),
                        level = entry.level,
                        module = entry.module.unwrap_or_default(),
                        body = entry.body
                        ).unwrap();
        }
    }
}


#[derive(Clone)]
pub struct LoggerConfig {
    time_fmt: String,
    date_fmt: String,
    log_fmt: String,
    filter: Vec<String>,
}

impl<'a> From<&'a Config> for LoggerConfig {
    fn from(config: &Config) -> Self {
        LoggerConfig {
            time_fmt: config.get_str("log.time_format").unwrap().to_string(),
            date_fmt: config.get_str("log.date_format").unwrap().to_string(),
            log_fmt: config.get_str("log.log_format").unwrap().to_string(),
            filter: config.get_array("log.filter").unwrap_or(vec![]).into_iter().map(|e| e.to_string()).collect(),
        }
    }
}

// pub type DLActor = Box<dyn Actor<Msg=DeadLetter, Evt=()> + Send>;

/// Simple actor that subscribes to the dead letters channel and logs using the default logger
pub struct DeadLetterLogger {
    dl_chan: ActorRef<ChannelMsg<DeadLetter>>,
}

impl DeadLetterLogger {
    fn new(dl_chan: ActorRef<ChannelMsg<DeadLetter>>) -> Self {
        DeadLetterLogger {
            dl_chan
        }
    }

    pub fn props(dl_chan: &ActorRef<ChannelMsg<DeadLetter>>)
                    -> BoxActorProd<DeadLetterLogger> {
        
        Props::new_args(DeadLetterLogger::new, dl_chan.clone())
    }
}

impl Actor for DeadLetterLogger {
    type Msg = DeadLetter;

    fn pre_start(&mut self, ctx: &Context<Self::Msg>) {
        let sub = Box::new(ctx.myself());
        self.dl_chan.tell(Subscribe { topic: All.into(), actor: sub }, None);
    }

    fn recv(&mut self,
                _: &Context<Self::Msg>,
                msg: Self::Msg,
                _: Option<BasicActorRef>) {
        info!("DeadLetter: {:?} => {:?} ({:?})", msg.sender, msg.recipient, msg.msg)
    }
}
=======
use config::Config;
use log;
use log::{info, Level};

use crate::actor::{
    Actor, ActorRef, All, BasicActorRef, BoxActorProd, ChannelMsg, Context, DeadLetter, Props,
    Subscribe, Tell,
};

pub type LogActor = Box<dyn Actor<Msg = LogEntry> + Send>;

#[derive(Clone)]
pub struct Logger {
    level: Level,
    actor: ActorRef<LogEntry>,
}

impl Logger {
    pub fn init(level: Level, actor: ActorRef<LogEntry>) -> Self {
        let logger = Logger { level, actor };

        let _ = log::set_boxed_logger(Box::new(logger.clone())); // result is Err for some reason (.unwrap() panics)
        log::set_max_level(level.to_level_filter());

        logger
    }
}

impl log::Log for Logger {
    fn enabled(&self, metadata: &log::Metadata) -> bool {
        metadata.level() <= self.level
    }

    fn log(&self, record: &log::Record) {
        self.actor.tell(LogEntry::from(record), None);
    }

    fn flush(&self) {}
}

#[derive(Clone, Debug)]
pub struct LogEntry {
    pub level: log::Level,
    pub module: Option<String>,
    pub body: String,
}

impl<'a> From<&'a log::Record<'a>> for LogEntry {
    fn from(record: &log::Record) -> Self {
        LogEntry {
            level: record.level(),
            module: record.module_path().map(|m| m.to_string()),
            body: format!("{}", record.args()),
        }
    }
}

// default logger
pub struct SimpleLogger {
    cfg: LoggerConfig,
}

impl SimpleLogger {
    pub fn actor(cfg: LoggerConfig) -> LogActor {
        let a = SimpleLogger { cfg };

        Box::new(a)
    }

    pub fn props(cfg: LoggerConfig) -> BoxActorProd<LogActor> {
        Props::new_args(SimpleLogger::actor, cfg)
    }
}

impl Actor for SimpleLogger {
    type Msg = LogEntry;

    fn recv(&mut self, _: &Context<LogEntry>, entry: LogEntry, _: Option<BasicActorRef>) {
        let now = chrono::Utc::now();
        let f_match: Vec<&String> = self
            .cfg
            .filter
            .iter()
            .filter(|f| {
                entry
                    .module
                    .as_ref()
                    .map(|m| m.contains(*f))
                    .unwrap_or(false)
            })
            .collect();
        if f_match.is_empty() {
            // note:
            // println! below has replaced rt_println! from runtime-fmt crate.
            // The log format is fixed as "{date} {time} {level} [{module}] {body}".
            // It's not clear if runtime-fmt is maintained any longer as so we'll
            // attempt to find an alternative to provide configurable formatting.
            println!(
                "{} {} {} [{}] {}",
                now.format(&self.cfg.date_fmt),
                now.format(&self.cfg.time_fmt),
                entry.level,
                entry.module.unwrap_or_default(),
                entry.body
            );
        }
    }
}

#[derive(Clone)]
pub struct LoggerConfig {
    time_fmt: String,
    date_fmt: String,
    log_fmt: String,
    filter: Vec<String>,
}

impl<'a> From<&'a Config> for LoggerConfig {
    fn from(config: &Config) -> Self {
        LoggerConfig {
            time_fmt: config.get_str("log.time_format").unwrap().to_string(),
            date_fmt: config.get_str("log.date_format").unwrap().to_string(),
            log_fmt: config.get_str("log.log_format").unwrap().to_string(),
            filter: config
                .get_array("log.filter")
                .unwrap_or(vec![])
                .into_iter()
                .map(|e| e.to_string())
                .collect(),
        }
    }
}

// pub type DLActor = Box<dyn Actor<Msg=DeadLetter, Evt=()> + Send>;

/// Simple actor that subscribes to the dead letters channel and logs using the default logger
pub struct DeadLetterLogger {
    dl_chan: ActorRef<ChannelMsg<DeadLetter>>,
}

impl DeadLetterLogger {
    fn new(dl_chan: ActorRef<ChannelMsg<DeadLetter>>) -> Self {
        DeadLetterLogger { dl_chan }
    }

    pub fn props(dl_chan: &ActorRef<ChannelMsg<DeadLetter>>) -> BoxActorProd<DeadLetterLogger> {
        Props::new_args(DeadLetterLogger::new, dl_chan.clone())
    }
}

impl Actor for DeadLetterLogger {
    type Msg = DeadLetter;

    fn pre_start(&mut self, ctx: &Context<Self::Msg>) {
        let sub = Box::new(ctx.myself());
        self.dl_chan.tell(
            Subscribe {
                topic: All.into(),
                actor: sub,
            },
            None,
        );
    }

    fn recv(&mut self, _: &Context<Self::Msg>, msg: Self::Msg, _: Option<BasicActorRef>) {
        info!(
            "DeadLetter: {:?} => {:?} ({:?})",
            msg.sender, msg.recipient, msg.msg
        )
    }
}
>>>>>>> 629c7375
<|MERGE_RESOLUTION|>--- conflicted
+++ resolved
@@ -1,169 +1,3 @@
-<<<<<<< HEAD
-use log;
-use log::{info, Level};
-use config::Config;
-use runtime_fmt::{rt_println, rt_format_args};
-
-use crate::{
-    actor::{
-        ActorRef, Tell, BoxActorProd, Props, Actor,
-        Context, BasicActorRef,ChannelMsg, All, DeadLetter, Subscribe
-    }
-};
-
-pub type LogActor = Box<dyn Actor<Msg=LogEntry> + Send>;
-
-#[derive(Clone)]
-pub struct Logger {
-    level: Level,
-    actor: ActorRef<LogEntry>,
-}
-
-impl Logger {
-    pub fn init(level: Level,
-                actor: ActorRef<LogEntry>) -> Self {
-        let logger = Logger {
-            level,
-            actor
-        };
-
-        let _ = log::set_boxed_logger(Box::new(logger.clone())); // result is Err for some reason (.unwrap() panics)
-        log::set_max_level(level.to_level_filter());
-
-        logger
-    }
-}
-
-impl log::Log for Logger {
-    fn enabled(&self, metadata: &log::Metadata) -> bool {
-        metadata.level() <= self.level
-    }
-
-    fn log(&self, record: &log::Record) {
-        self.actor.tell(LogEntry::from(record), None);
-    }
-
-    fn flush(&self) {
-    }
-}
-
-#[derive(Clone, Debug)]
-pub struct LogEntry {
-    pub level: log::Level,
-    pub module: Option<String>,
-    pub body: String,
-}
-
-impl<'a> From<&'a log::Record<'a>> for LogEntry {
-    fn from(record: &log::Record) -> Self {
-        LogEntry {
-            level: record.level(),
-            module: record.module_path().map(|m| m.to_string()),
-            body: format!("{}", record.args())
-        }
-    }
-}
-
-// default logger
-pub struct SimpleLogger {
-    cfg: LoggerConfig,
-}
-
-impl SimpleLogger {
-    pub fn actor(cfg: LoggerConfig) -> LogActor {
-        let a = SimpleLogger {
-            cfg
-        };
-
-        Box::new(a)
-    }
-
-    pub fn props(cfg: LoggerConfig) -> BoxActorProd<LogActor> {
-        Props::new_args(SimpleLogger::actor,
-                        cfg)
-    }
-}
-
-impl Actor for SimpleLogger {
-    type Msg = LogEntry;
-
-    fn recv(&mut self,
-                _: &Context<LogEntry>,
-                entry: LogEntry,
-                _: Option<BasicActorRef>) {
-        let now = chrono::Utc::now();
-        let f_match: Vec<&String> = self.cfg.filter.iter()
-            .filter(|f| entry.module.as_ref().map(|m| m.contains(*f)).unwrap_or(false))
-            .collect();
-        if f_match.is_empty() {
-            rt_println!(self.cfg.log_fmt,
-                        date = now.format(&self.cfg.date_fmt),
-                        time = now.format(&self.cfg.time_fmt),
-                        level = entry.level,
-                        module = entry.module.unwrap_or_default(),
-                        body = entry.body
-                        ).unwrap();
-        }
-    }
-}
-
-
-#[derive(Clone)]
-pub struct LoggerConfig {
-    time_fmt: String,
-    date_fmt: String,
-    log_fmt: String,
-    filter: Vec<String>,
-}
-
-impl<'a> From<&'a Config> for LoggerConfig {
-    fn from(config: &Config) -> Self {
-        LoggerConfig {
-            time_fmt: config.get_str("log.time_format").unwrap().to_string(),
-            date_fmt: config.get_str("log.date_format").unwrap().to_string(),
-            log_fmt: config.get_str("log.log_format").unwrap().to_string(),
-            filter: config.get_array("log.filter").unwrap_or(vec![]).into_iter().map(|e| e.to_string()).collect(),
-        }
-    }
-}
-
-// pub type DLActor = Box<dyn Actor<Msg=DeadLetter, Evt=()> + Send>;
-
-/// Simple actor that subscribes to the dead letters channel and logs using the default logger
-pub struct DeadLetterLogger {
-    dl_chan: ActorRef<ChannelMsg<DeadLetter>>,
-}
-
-impl DeadLetterLogger {
-    fn new(dl_chan: ActorRef<ChannelMsg<DeadLetter>>) -> Self {
-        DeadLetterLogger {
-            dl_chan
-        }
-    }
-
-    pub fn props(dl_chan: &ActorRef<ChannelMsg<DeadLetter>>)
-                    -> BoxActorProd<DeadLetterLogger> {
-        
-        Props::new_args(DeadLetterLogger::new, dl_chan.clone())
-    }
-}
-
-impl Actor for DeadLetterLogger {
-    type Msg = DeadLetter;
-
-    fn pre_start(&mut self, ctx: &Context<Self::Msg>) {
-        let sub = Box::new(ctx.myself());
-        self.dl_chan.tell(Subscribe { topic: All.into(), actor: sub }, None);
-    }
-
-    fn recv(&mut self,
-                _: &Context<Self::Msg>,
-                msg: Self::Msg,
-                _: Option<BasicActorRef>) {
-        info!("DeadLetter: {:?} => {:?} ({:?})", msg.sender, msg.recipient, msg.msg)
-    }
-}
-=======
 use config::Config;
 use log;
 use log::{info, Level};
@@ -334,5 +168,4 @@
             msg.sender, msg.recipient, msg.msg
         )
     }
-}
->>>>>>> 629c7375
+}