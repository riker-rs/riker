<<<<<<< HEAD
use std::{
    sync::{
        Arc,
        atomic::{AtomicBool, Ordering},
    },
};
use std::thread;

use config::Config;
use log::trace;

use crate::{
    actor::*, actor::actor_cell::ExtendedCell, AnyMessage,
    Envelope,
    kernel::{
        kernel::Dock,
        queue::{
            EnqueueResult, queue, QueueEmpty,
            QueueReader, QueueWriter,
        },
    },
    Message,
    system::{
        ActorSystem, SystemEvent, SystemMsg,
    },
    system::ActorCreated,
};

pub trait MailboxSchedule {
    fn set_scheduled(&self, b: bool);

    fn is_scheduled(&self) -> bool;
}

pub trait AnySender: Send + Sync {
    fn try_any_enqueue(&self, msg: &mut AnyMessage,
                       sender: Sender)
                       -> Result<(), ()>;

    fn set_sched(&self, b: bool);

    fn is_sched(&self) -> bool;
}

#[derive(Clone)]
pub struct MailboxSender<Msg: Message> {
    queue: QueueWriter<Msg>,
    scheduled: Arc<AtomicBool>,
}

impl<Msg> MailboxSender<Msg>
    where Msg: Message
{
    pub fn try_enqueue(&self, msg: Envelope<Msg>) -> EnqueueResult<Msg> {
        self.queue.try_enqueue(msg)
    }
}

impl<Msg> MailboxSchedule for MailboxSender<Msg>
    where Msg: Message
{
    fn set_scheduled(&self, b: bool) {
        self.scheduled.store(b, Ordering::Relaxed);
    }

    fn is_scheduled(&self) -> bool {
        self.scheduled.load(Ordering::Relaxed)
    }
}

impl<Msg> AnySender for MailboxSender<Msg>
    where Msg: Message
{
    fn try_any_enqueue(&self, msg: &mut AnyMessage, sender: Sender)
                       -> Result<(), ()> {
        let actual = msg.take()?;
        let msg = Envelope {
            msg: actual,
            sender,
        };
        self.try_enqueue(msg).map_err(|_| ())
    }

    fn set_sched(&self, b: bool) {
        self.set_scheduled(b)
    }

    fn is_sched(&self) -> bool {
        self.is_scheduled()
    }
}

unsafe impl<Msg: Message> Send for MailboxSender<Msg> {}

unsafe impl<Msg: Message> Sync for MailboxSender<Msg> {}

#[derive(Clone)]
pub struct Mailbox<Msg: Message> {
    inner: Arc<MailboxInner<Msg>>,
}

pub struct MailboxInner<Msg: Message> {
    msg_process_limit: u32,
    queue: QueueReader<Msg>,
    sys_queue: QueueReader<SystemMsg>,
    suspended: Arc<AtomicBool>,
    scheduled: Arc<AtomicBool>,
}

impl<Msg: Message> Mailbox<Msg> {
    #[allow(dead_code)]
    pub fn dequeue(&self) -> Envelope<Msg> {
        self.inner.queue.dequeue()
    }

    pub fn try_dequeue(&self) -> Result<Envelope<Msg>, QueueEmpty> {
        self.inner.queue.try_dequeue()
    }

    pub fn sys_try_dequeue(&self) -> Result<Envelope<SystemMsg>, QueueEmpty> {
        self.inner.sys_queue.try_dequeue()
    }

    pub fn has_msgs(&self) -> bool {
        self.inner.queue.has_msgs()
    }

    pub fn has_sys_msgs(&self) -> bool {
        self.inner.sys_queue.has_msgs()
    }

    pub fn set_suspended(&self, b: bool) {
        self.inner.suspended.store(b, Ordering::Relaxed);
    }

    fn is_suspended(&self) -> bool {
        self.inner.suspended.load(Ordering::Relaxed)
    }

    fn msg_process_limit(&self) -> u32 {
        self.inner.msg_process_limit
    }
}

impl<Msg> MailboxSchedule for Mailbox<Msg>
    where Msg: Message
{
    fn set_scheduled(&self, b: bool) {
        self.inner.scheduled.store(b, Ordering::Relaxed);
    }

    fn is_scheduled(&self) -> bool {
        self.inner.scheduled.load(Ordering::Relaxed)
    }
}

pub fn mailbox<Msg>(msg_process_limit: u32)
                    -> (MailboxSender<Msg>, MailboxSender<SystemMsg>, Mailbox<Msg>)
    where Msg: Message
{
    let (qw, qr) = queue::<Msg>();
    let (sqw, sqr) = queue::<SystemMsg>();

    let scheduled = Arc::new(AtomicBool::new(false));

    let sender = MailboxSender {
        queue: qw,
        scheduled: scheduled.clone(),
    };

    let sys_sender = MailboxSender {
        queue: sqw,
        scheduled: scheduled.clone(),
    };

    let mailbox = MailboxInner {
        msg_process_limit,
        queue: qr,
        sys_queue: sqr,
        suspended: Arc::new(AtomicBool::new(true)),
        scheduled,
    };

    let mailbox = Mailbox {
        inner: Arc::new(mailbox)
    };

    (sender, sys_sender, mailbox)
}

pub fn run_mailbox<A>(mbox: Mailbox<A::Msg>,
                      ctx: Context<A::Msg>,
                      mut dock: Dock<A>)
    where A: Actor
{
    let _sen = Sentinel {
        actor: ctx.myself().into(),
        parent: ctx.myself().parent(),
        mbox: mbox.clone(),
    };

    let mut actor = dock.actor.lock().unwrap().take();
    let cell = &mut dock.cell;

    process_sys_msgs(&mbox, &ctx, cell, &mut actor);

    if actor.is_some() && !mbox.is_suspended() {
        process_msgs(&mbox, &ctx, cell, &mut actor);
    }

    process_sys_msgs(&mbox, &ctx, cell, &mut actor);

    if actor.is_some() {
        let mut a = dock.actor.lock().unwrap();
        *a = actor;
    }

    mbox.set_scheduled(false);

    let has_msgs = mbox.has_msgs() || mbox.has_sys_msgs();
    if has_msgs && !mbox.is_scheduled() {
        ctx.kernel.schedule(&ctx.system);
    }
}

fn process_msgs<A>(mbox: &Mailbox<A::Msg>,
                   ctx: &Context<A::Msg>,
                   cell: &ExtendedCell<A::Msg>,
                   actor: &mut Option<A>)
    where A: Actor
{
    let mut count = 0;

    loop {
        if count < mbox.msg_process_limit() {
            match mbox.try_dequeue() {
                Ok(msg) => {
=======
use std::sync::{
    atomic::{AtomicBool, Ordering},
    Arc,
};
use std::thread;

use config::Config;
use log::trace;

use crate::{
    actor::actor_cell::ExtendedCell,
    actor::*,
    kernel::{
        kernel::Dock,
        queue::{queue, EnqueueResult, QueueEmpty, QueueReader, QueueWriter},
    },
    system::ActorCreated,
    system::{ActorSystem, SystemEvent, SystemMsg},
    AnyMessage, Envelope, Message,
};

pub trait MailboxSchedule {
    fn set_scheduled(&self, b: bool);

    fn is_scheduled(&self) -> bool;
}

pub trait AnySender: Send + Sync {
    fn try_any_enqueue(&self, msg: &mut AnyMessage, sender: Sender) -> Result<(), ()>;

    fn set_sched(&self, b: bool);

    fn is_sched(&self) -> bool;
}

#[derive(Clone)]
pub struct MailboxSender<Msg: Message> {
    queue: QueueWriter<Msg>,
    scheduled: Arc<AtomicBool>,
}

impl<Msg> MailboxSender<Msg>
where
    Msg: Message,
{
    pub fn try_enqueue(&self, msg: Envelope<Msg>) -> EnqueueResult<Msg> {
        self.queue.try_enqueue(msg)
    }
}

impl<Msg> MailboxSchedule for MailboxSender<Msg>
where
    Msg: Message,
{
    fn set_scheduled(&self, b: bool) {
        self.scheduled.store(b, Ordering::Relaxed);
    }

    fn is_scheduled(&self) -> bool {
        self.scheduled.load(Ordering::Relaxed)
    }
}

impl<Msg> AnySender for MailboxSender<Msg>
where
    Msg: Message,
{
    fn try_any_enqueue(&self, msg: &mut AnyMessage, sender: Sender) -> Result<(), ()> {
        let actual = msg.take()?;
        let msg = Envelope {
            msg: actual,
            sender,
        };
        self.try_enqueue(msg).map_err(|_| ())
    }

    fn set_sched(&self, b: bool) {
        self.set_scheduled(b)
    }

    fn is_sched(&self) -> bool {
        self.is_scheduled()
    }
}

unsafe impl<Msg: Message> Send for MailboxSender<Msg> {}
unsafe impl<Msg: Message> Sync for MailboxSender<Msg> {}

#[derive(Clone)]
pub struct Mailbox<Msg: Message> {
    inner: Arc<MailboxInner<Msg>>,
}

pub struct MailboxInner<Msg: Message> {
    msg_process_limit: u32,
    queue: QueueReader<Msg>,
    sys_queue: QueueReader<SystemMsg>,
    suspended: Arc<AtomicBool>,
    scheduled: Arc<AtomicBool>,
}

impl<Msg: Message> Mailbox<Msg> {
    #[allow(dead_code)]
    pub fn dequeue(&self) -> Envelope<Msg> {
        self.inner.queue.dequeue()
    }

    pub fn try_dequeue(&self) -> Result<Envelope<Msg>, QueueEmpty> {
        self.inner.queue.try_dequeue()
    }

    pub fn sys_try_dequeue(&self) -> Result<Envelope<SystemMsg>, QueueEmpty> {
        self.inner.sys_queue.try_dequeue()
    }

    pub fn has_msgs(&self) -> bool {
        self.inner.queue.has_msgs()
    }

    pub fn has_sys_msgs(&self) -> bool {
        self.inner.sys_queue.has_msgs()
    }

    pub fn set_suspended(&self, b: bool) {
        self.inner.suspended.store(b, Ordering::Relaxed);
    }

    fn is_suspended(&self) -> bool {
        self.inner.suspended.load(Ordering::Relaxed)
    }

    fn msg_process_limit(&self) -> u32 {
        self.inner.msg_process_limit
    }
}

impl<Msg> MailboxSchedule for Mailbox<Msg>
where
    Msg: Message,
{
    fn set_scheduled(&self, b: bool) {
        self.inner.scheduled.store(b, Ordering::Relaxed);
    }

    fn is_scheduled(&self) -> bool {
        self.inner.scheduled.load(Ordering::Relaxed)
    }
}

pub fn mailbox<Msg>(
    msg_process_limit: u32,
) -> (MailboxSender<Msg>, MailboxSender<SystemMsg>, Mailbox<Msg>)
where
    Msg: Message,
{
    let (qw, qr) = queue::<Msg>();
    let (sqw, sqr) = queue::<SystemMsg>();

    let scheduled = Arc::new(AtomicBool::new(false));

    let sender = MailboxSender {
        queue: qw,
        scheduled: scheduled.clone(),
    };

    let sys_sender = MailboxSender {
        queue: sqw,
        scheduled: scheduled.clone(),
    };

    let mailbox = MailboxInner {
        msg_process_limit,
        queue: qr,
        sys_queue: sqr,
        suspended: Arc::new(AtomicBool::new(true)),
        scheduled,
    };

    let mailbox = Mailbox {
        inner: Arc::new(mailbox),
    };

    (sender, sys_sender, mailbox)
}

pub fn run_mailbox<A>(mbox: Mailbox<A::Msg>, ctx: Context<A::Msg>, mut dock: Dock<A>)
where
    A: Actor,
{
    let _sen = Sentinel {
        actor: ctx.myself().into(),
        parent: ctx.myself().parent(),
        mbox: mbox.clone(),
    };

    let mut actor = dock.actor.lock().unwrap().take();
    let cell = &mut dock.cell;

    process_sys_msgs(&mbox, &ctx, cell, &mut actor);

    if actor.is_some() && !mbox.is_suspended() {
        process_msgs(&mbox, &ctx, cell, &mut actor);
    }

    process_sys_msgs(&mbox, &ctx, cell, &mut actor);

    if actor.is_some() {
        let mut a = dock.actor.lock().unwrap();
        *a = actor;
    }

    mbox.set_scheduled(false);

    let has_msgs = mbox.has_msgs() || mbox.has_sys_msgs();
    if has_msgs && !mbox.is_scheduled() {
        ctx.kernel.schedule(&ctx.system);
    }
}

fn process_msgs<A>(
    mbox: &Mailbox<A::Msg>,
    ctx: &Context<A::Msg>,
    cell: &ExtendedCell<A::Msg>,
    actor: &mut Option<A>,
) where
    A: Actor,
{
    let mut count = 0;

    loop {
        if count < mbox.msg_process_limit() {
            match mbox.try_dequeue() {
                Ok(msg) => {
>>>>>>> 629c7375
                    match (msg.msg, msg.sender) {
                        (msg, sender) => {
                            actor.as_mut().unwrap().recv(ctx, msg, sender);
                            process_sys_msgs(&mbox, &ctx, cell, actor);
                        }
                        // (ActorMsg::Identify, sender) => handle_identify(sender, cell),
<<<<<<< HEAD
                    }

                    count += 1;
                }
                Err(_) => {
                    break;
                }
            }
        } else {
            break;
        }
    }
}

fn process_sys_msgs<A>(mbox: &Mailbox<A::Msg>,
                       ctx: &Context<A::Msg>,
                       cell: &ExtendedCell<A::Msg>,
                       actor: &mut Option<A>)
    where A: Actor
{
    // All system messages are processed in this mailbox execution
    // and we prevent any new messages that have since been added to the queue
    // from being processed by staging them in a Vec.
    // This prevents during actor restart.
    let mut sys_msgs: Vec<Envelope<SystemMsg>> = Vec::new();
    loop {
        match mbox.sys_try_dequeue() {
            Ok(sys_msg) => {
                sys_msgs.push(sys_msg);
            }
            Err(_) => break
        }
    }

    for msg in sys_msgs.into_iter() {
        match msg.msg {
            SystemMsg::ActorInit => handle_init(mbox, ctx, cell, actor),
            SystemMsg::Command(cmd) => cell.receive_cmd(cmd, actor),
            SystemMsg::Event(evt) => handle_evt(evt, ctx, cell, actor),
            SystemMsg::Failed(failed) => handle_failed(failed, cell, actor)
        }
    }
}

fn handle_init<A>(mbox: &Mailbox<A::Msg>,
                  ctx: &Context<A::Msg>,
                  cell: &ExtendedCell<A::Msg>,
                  actor: &mut Option<A>)
    where A: Actor
{
    trace!("ACTOR INIT");
    actor.as_mut().unwrap().pre_start(ctx);
    mbox.set_suspended(false);

    if cell.is_user() {
        ctx.system.publish_event(ActorCreated { actor: cell.myself().into() }.into());
    }

    // if persistence is not configured then set as not suspended
    // if cell.load_events(actor) {
    //     actor.as_mut().unwrap().post_start(ctx);
    //     mbox.set_suspended(false);
    // }
}

fn handle_failed<A>(failed: BasicActorRef,
                    cell: &ExtendedCell<A::Msg>,
                    actor: &mut Option<A>)
    where A: Actor
{
    cell.handle_failure(failed, actor.as_mut().unwrap().supervisor_strategy())
}

fn handle_evt<A>(evt: SystemEvent,
                 ctx: &Context<A::Msg>,
                 cell: &ExtendedCell<A::Msg>,
                 actor: &mut Option<A>)
    where A: Actor
{
    if actor.is_some() {
        actor.as_mut()
            .unwrap()
            .sys_recv(ctx, SystemMsg::Event(evt.clone()), None);
    }

    if let SystemEvent::ActorTerminated(terminated) = evt {
        cell.death_watch(&terminated.actor, actor);
    }
}

struct Sentinel<Msg: Message> {
    parent: BasicActorRef,
    actor: BasicActorRef,
    mbox: Mailbox<Msg>,
}

impl<Msg> Drop for Sentinel<Msg>
    where Msg: Message
{
    fn drop(&mut self) {
        if thread::panicking() {
            // Suspend the mailbox to prevent further message processing
            self.mbox.set_suspended(true);

            // There is no actor to park but kernel still needs to mark as no longer scheduled
            // self.kernel.park_actor(self.actor.uri.uid, None);
            self.mbox.set_scheduled(false);

            // Message the parent (this failed actor's supervisor) to decide how to handle the failure
            self.parent.sys_tell(SystemMsg::Failed(self.actor.clone()));
        }
    }
}

pub fn flush_to_deadletters<Msg>(mbox: &Mailbox<Msg>,
                                 actor: &BasicActorRef,
                                 sys: &ActorSystem)
    where Msg: Message
{
    loop {
        match mbox.try_dequeue() {
            Ok(msg) => {
                match (msg.msg, msg.sender) {
                    (msg, sender) => {
                        let dl = DeadLetter {
                            msg: format!("{:?}", msg),
                            sender,
                            recipient: actor.clone(),
                        };

                        sys.dead_letters()
                            .tell(Publish { topic: "dead_letter".into(), msg: dl }, None);
                    }
                }
            }
            Err(_) => {
                break;
            }
        }
    }
}

#[derive(Clone, Debug)]
pub struct MailboxConfig {
    pub msg_process_limit: u32,
}

impl<'a> From<&'a Config> for MailboxConfig {
    fn from(cfg: &Config) -> Self {
        MailboxConfig {
            msg_process_limit: cfg.get_int("mailbox.msg_process_limit").unwrap() as u32
        }
    }
}

=======
                    }

                    count += 1;
                }
                Err(_) => {
                    break;
                }
            }
        } else {
            break;
        }
    }
}

fn process_sys_msgs<A>(
    mbox: &Mailbox<A::Msg>,
    ctx: &Context<A::Msg>,
    cell: &ExtendedCell<A::Msg>,
    actor: &mut Option<A>,
) where
    A: Actor,
{
    // All system messages are processed in this mailbox execution
    // and we prevent any new messages that have since been added to the queue
    // from being processed by staging them in a Vec.
    // This prevents during actor restart.
    let mut sys_msgs: Vec<Envelope<SystemMsg>> = Vec::new();
    loop {
        match mbox.sys_try_dequeue() {
            Ok(sys_msg) => {
                sys_msgs.push(sys_msg);
            }
            Err(_) => break,
        }
    }

    for msg in sys_msgs.into_iter() {
        match msg.msg {
            SystemMsg::ActorInit => handle_init(mbox, ctx, cell, actor),
            SystemMsg::Command(cmd) => cell.receive_cmd(cmd, actor),
            SystemMsg::Event(evt) => handle_evt(evt, ctx, cell, actor),
            SystemMsg::Failed(failed) => handle_failed(failed, cell, actor),
        }
    }
}

fn handle_init<A>(
    mbox: &Mailbox<A::Msg>,
    ctx: &Context<A::Msg>,
    cell: &ExtendedCell<A::Msg>,
    actor: &mut Option<A>,
) where
    A: Actor,
{
    trace!("ACTOR INIT");
    actor.as_mut().unwrap().pre_start(ctx);
    mbox.set_suspended(false);

    if cell.is_user() {
        ctx.system.publish_event(
            ActorCreated {
                actor: cell.myself().into(),
            }
            .into(),
        );
    }

    // if persistence is not configured then set as not suspended
    // if cell.load_events(actor) {
    //     actor.as_mut().unwrap().post_start(ctx);
    //     mbox.set_suspended(false);
    // }
}

fn handle_failed<A>(failed: BasicActorRef, cell: &ExtendedCell<A::Msg>, actor: &mut Option<A>)
where
    A: Actor,
{
    cell.handle_failure(failed, actor.as_mut().unwrap().supervisor_strategy())
}

fn handle_evt<A>(
    evt: SystemEvent,
    ctx: &Context<A::Msg>,
    cell: &ExtendedCell<A::Msg>,
    actor: &mut Option<A>,
) where
    A: Actor,
{
    if actor.is_some() {
        actor
            .as_mut()
            .unwrap()
            .sys_recv(ctx, SystemMsg::Event(evt.clone()), None);
    }

    if let SystemEvent::ActorTerminated(terminated) = evt {
        cell.death_watch(&terminated.actor, actor);
    }
}

struct Sentinel<Msg: Message> {
    parent: BasicActorRef,
    actor: BasicActorRef,
    mbox: Mailbox<Msg>,
}

impl<Msg> Drop for Sentinel<Msg>
where
    Msg: Message,
{
    fn drop(&mut self) {
        if thread::panicking() {
            // Suspend the mailbox to prevent further message processing
            self.mbox.set_suspended(true);

            // There is no actor to park but kernel still needs to mark as no longer scheduled
            // self.kernel.park_actor(self.actor.uri.uid, None);
            self.mbox.set_scheduled(false);

            // Message the parent (this failed actor's supervisor) to decide how to handle the failure
            self.parent.sys_tell(SystemMsg::Failed(self.actor.clone()));
        }
    }
}

pub fn flush_to_deadletters<Msg>(mbox: &Mailbox<Msg>, actor: &BasicActorRef, sys: &ActorSystem)
where
    Msg: Message,
{
    loop {
        match mbox.try_dequeue() {
            Ok(msg) => match (msg.msg, msg.sender) {
                (msg, sender) => {
                    let dl = DeadLetter {
                        msg: format!("{:?}", msg),
                        sender: sender,
                        recipient: actor.clone(),
                    };

                    sys.dead_letters().tell(
                        Publish {
                            topic: "dead_letter".into(),
                            msg: dl,
                        },
                        None,
                    );
                }
            },
            Err(_) => {
                break;
            }
        }
    }
}

#[derive(Clone, Debug)]
pub struct MailboxConfig {
    pub msg_process_limit: u32,
}

impl<'a> From<&'a Config> for MailboxConfig {
    fn from(cfg: &Config) -> Self {
        MailboxConfig {
            msg_process_limit: cfg.get_int("mailbox.msg_process_limit").unwrap() as u32,
        }
    }
}
>>>>>>> 629c7375
<|MERGE_RESOLUTION|>--- conflicted
+++ resolved
@@ -1,242 +1,3 @@
-<<<<<<< HEAD
-use std::{
-    sync::{
-        Arc,
-        atomic::{AtomicBool, Ordering},
-    },
-};
-use std::thread;
-
-use config::Config;
-use log::trace;
-
-use crate::{
-    actor::*, actor::actor_cell::ExtendedCell, AnyMessage,
-    Envelope,
-    kernel::{
-        kernel::Dock,
-        queue::{
-            EnqueueResult, queue, QueueEmpty,
-            QueueReader, QueueWriter,
-        },
-    },
-    Message,
-    system::{
-        ActorSystem, SystemEvent, SystemMsg,
-    },
-    system::ActorCreated,
-};
-
-pub trait MailboxSchedule {
-    fn set_scheduled(&self, b: bool);
-
-    fn is_scheduled(&self) -> bool;
-}
-
-pub trait AnySender: Send + Sync {
-    fn try_any_enqueue(&self, msg: &mut AnyMessage,
-                       sender: Sender)
-                       -> Result<(), ()>;
-
-    fn set_sched(&self, b: bool);
-
-    fn is_sched(&self) -> bool;
-}
-
-#[derive(Clone)]
-pub struct MailboxSender<Msg: Message> {
-    queue: QueueWriter<Msg>,
-    scheduled: Arc<AtomicBool>,
-}
-
-impl<Msg> MailboxSender<Msg>
-    where Msg: Message
-{
-    pub fn try_enqueue(&self, msg: Envelope<Msg>) -> EnqueueResult<Msg> {
-        self.queue.try_enqueue(msg)
-    }
-}
-
-impl<Msg> MailboxSchedule for MailboxSender<Msg>
-    where Msg: Message
-{
-    fn set_scheduled(&self, b: bool) {
-        self.scheduled.store(b, Ordering::Relaxed);
-    }
-
-    fn is_scheduled(&self) -> bool {
-        self.scheduled.load(Ordering::Relaxed)
-    }
-}
-
-impl<Msg> AnySender for MailboxSender<Msg>
-    where Msg: Message
-{
-    fn try_any_enqueue(&self, msg: &mut AnyMessage, sender: Sender)
-                       -> Result<(), ()> {
-        let actual = msg.take()?;
-        let msg = Envelope {
-            msg: actual,
-            sender,
-        };
-        self.try_enqueue(msg).map_err(|_| ())
-    }
-
-    fn set_sched(&self, b: bool) {
-        self.set_scheduled(b)
-    }
-
-    fn is_sched(&self) -> bool {
-        self.is_scheduled()
-    }
-}
-
-unsafe impl<Msg: Message> Send for MailboxSender<Msg> {}
-
-unsafe impl<Msg: Message> Sync for MailboxSender<Msg> {}
-
-#[derive(Clone)]
-pub struct Mailbox<Msg: Message> {
-    inner: Arc<MailboxInner<Msg>>,
-}
-
-pub struct MailboxInner<Msg: Message> {
-    msg_process_limit: u32,
-    queue: QueueReader<Msg>,
-    sys_queue: QueueReader<SystemMsg>,
-    suspended: Arc<AtomicBool>,
-    scheduled: Arc<AtomicBool>,
-}
-
-impl<Msg: Message> Mailbox<Msg> {
-    #[allow(dead_code)]
-    pub fn dequeue(&self) -> Envelope<Msg> {
-        self.inner.queue.dequeue()
-    }
-
-    pub fn try_dequeue(&self) -> Result<Envelope<Msg>, QueueEmpty> {
-        self.inner.queue.try_dequeue()
-    }
-
-    pub fn sys_try_dequeue(&self) -> Result<Envelope<SystemMsg>, QueueEmpty> {
-        self.inner.sys_queue.try_dequeue()
-    }
-
-    pub fn has_msgs(&self) -> bool {
-        self.inner.queue.has_msgs()
-    }
-
-    pub fn has_sys_msgs(&self) -> bool {
-        self.inner.sys_queue.has_msgs()
-    }
-
-    pub fn set_suspended(&self, b: bool) {
-        self.inner.suspended.store(b, Ordering::Relaxed);
-    }
-
-    fn is_suspended(&self) -> bool {
-        self.inner.suspended.load(Ordering::Relaxed)
-    }
-
-    fn msg_process_limit(&self) -> u32 {
-        self.inner.msg_process_limit
-    }
-}
-
-impl<Msg> MailboxSchedule for Mailbox<Msg>
-    where Msg: Message
-{
-    fn set_scheduled(&self, b: bool) {
-        self.inner.scheduled.store(b, Ordering::Relaxed);
-    }
-
-    fn is_scheduled(&self) -> bool {
-        self.inner.scheduled.load(Ordering::Relaxed)
-    }
-}
-
-pub fn mailbox<Msg>(msg_process_limit: u32)
-                    -> (MailboxSender<Msg>, MailboxSender<SystemMsg>, Mailbox<Msg>)
-    where Msg: Message
-{
-    let (qw, qr) = queue::<Msg>();
-    let (sqw, sqr) = queue::<SystemMsg>();
-
-    let scheduled = Arc::new(AtomicBool::new(false));
-
-    let sender = MailboxSender {
-        queue: qw,
-        scheduled: scheduled.clone(),
-    };
-
-    let sys_sender = MailboxSender {
-        queue: sqw,
-        scheduled: scheduled.clone(),
-    };
-
-    let mailbox = MailboxInner {
-        msg_process_limit,
-        queue: qr,
-        sys_queue: sqr,
-        suspended: Arc::new(AtomicBool::new(true)),
-        scheduled,
-    };
-
-    let mailbox = Mailbox {
-        inner: Arc::new(mailbox)
-    };
-
-    (sender, sys_sender, mailbox)
-}
-
-pub fn run_mailbox<A>(mbox: Mailbox<A::Msg>,
-                      ctx: Context<A::Msg>,
-                      mut dock: Dock<A>)
-    where A: Actor
-{
-    let _sen = Sentinel {
-        actor: ctx.myself().into(),
-        parent: ctx.myself().parent(),
-        mbox: mbox.clone(),
-    };
-
-    let mut actor = dock.actor.lock().unwrap().take();
-    let cell = &mut dock.cell;
-
-    process_sys_msgs(&mbox, &ctx, cell, &mut actor);
-
-    if actor.is_some() && !mbox.is_suspended() {
-        process_msgs(&mbox, &ctx, cell, &mut actor);
-    }
-
-    process_sys_msgs(&mbox, &ctx, cell, &mut actor);
-
-    if actor.is_some() {
-        let mut a = dock.actor.lock().unwrap();
-        *a = actor;
-    }
-
-    mbox.set_scheduled(false);
-
-    let has_msgs = mbox.has_msgs() || mbox.has_sys_msgs();
-    if has_msgs && !mbox.is_scheduled() {
-        ctx.kernel.schedule(&ctx.system);
-    }
-}
-
-fn process_msgs<A>(mbox: &Mailbox<A::Msg>,
-                   ctx: &Context<A::Msg>,
-                   cell: &ExtendedCell<A::Msg>,
-                   actor: &mut Option<A>)
-    where A: Actor
-{
-    let mut count = 0;
-
-    loop {
-        if count < mbox.msg_process_limit() {
-            match mbox.try_dequeue() {
-                Ok(msg) => {
-=======
 use std::sync::{
     atomic::{AtomicBool, Ordering},
     Arc,
@@ -470,170 +231,11 @@
         if count < mbox.msg_process_limit() {
             match mbox.try_dequeue() {
                 Ok(msg) => {
->>>>>>> 629c7375
                     match (msg.msg, msg.sender) {
                         (msg, sender) => {
                             actor.as_mut().unwrap().recv(ctx, msg, sender);
                             process_sys_msgs(&mbox, &ctx, cell, actor);
-                        }
-                        // (ActorMsg::Identify, sender) => handle_identify(sender, cell),
-<<<<<<< HEAD
-                    }
-
-                    count += 1;
-                }
-                Err(_) => {
-                    break;
-                }
-            }
-        } else {
-            break;
-        }
-    }
-}
-
-fn process_sys_msgs<A>(mbox: &Mailbox<A::Msg>,
-                       ctx: &Context<A::Msg>,
-                       cell: &ExtendedCell<A::Msg>,
-                       actor: &mut Option<A>)
-    where A: Actor
-{
-    // All system messages are processed in this mailbox execution
-    // and we prevent any new messages that have since been added to the queue
-    // from being processed by staging them in a Vec.
-    // This prevents during actor restart.
-    let mut sys_msgs: Vec<Envelope<SystemMsg>> = Vec::new();
-    loop {
-        match mbox.sys_try_dequeue() {
-            Ok(sys_msg) => {
-                sys_msgs.push(sys_msg);
-            }
-            Err(_) => break
-        }
-    }
-
-    for msg in sys_msgs.into_iter() {
-        match msg.msg {
-            SystemMsg::ActorInit => handle_init(mbox, ctx, cell, actor),
-            SystemMsg::Command(cmd) => cell.receive_cmd(cmd, actor),
-            SystemMsg::Event(evt) => handle_evt(evt, ctx, cell, actor),
-            SystemMsg::Failed(failed) => handle_failed(failed, cell, actor)
-        }
-    }
-}
-
-fn handle_init<A>(mbox: &Mailbox<A::Msg>,
-                  ctx: &Context<A::Msg>,
-                  cell: &ExtendedCell<A::Msg>,
-                  actor: &mut Option<A>)
-    where A: Actor
-{
-    trace!("ACTOR INIT");
-    actor.as_mut().unwrap().pre_start(ctx);
-    mbox.set_suspended(false);
-
-    if cell.is_user() {
-        ctx.system.publish_event(ActorCreated { actor: cell.myself().into() }.into());
-    }
-
-    // if persistence is not configured then set as not suspended
-    // if cell.load_events(actor) {
-    //     actor.as_mut().unwrap().post_start(ctx);
-    //     mbox.set_suspended(false);
-    // }
-}
-
-fn handle_failed<A>(failed: BasicActorRef,
-                    cell: &ExtendedCell<A::Msg>,
-                    actor: &mut Option<A>)
-    where A: Actor
-{
-    cell.handle_failure(failed, actor.as_mut().unwrap().supervisor_strategy())
-}
-
-fn handle_evt<A>(evt: SystemEvent,
-                 ctx: &Context<A::Msg>,
-                 cell: &ExtendedCell<A::Msg>,
-                 actor: &mut Option<A>)
-    where A: Actor
-{
-    if actor.is_some() {
-        actor.as_mut()
-            .unwrap()
-            .sys_recv(ctx, SystemMsg::Event(evt.clone()), None);
-    }
-
-    if let SystemEvent::ActorTerminated(terminated) = evt {
-        cell.death_watch(&terminated.actor, actor);
-    }
-}
-
-struct Sentinel<Msg: Message> {
-    parent: BasicActorRef,
-    actor: BasicActorRef,
-    mbox: Mailbox<Msg>,
-}
-
-impl<Msg> Drop for Sentinel<Msg>
-    where Msg: Message
-{
-    fn drop(&mut self) {
-        if thread::panicking() {
-            // Suspend the mailbox to prevent further message processing
-            self.mbox.set_suspended(true);
-
-            // There is no actor to park but kernel still needs to mark as no longer scheduled
-            // self.kernel.park_actor(self.actor.uri.uid, None);
-            self.mbox.set_scheduled(false);
-
-            // Message the parent (this failed actor's supervisor) to decide how to handle the failure
-            self.parent.sys_tell(SystemMsg::Failed(self.actor.clone()));
-        }
-    }
-}
-
-pub fn flush_to_deadletters<Msg>(mbox: &Mailbox<Msg>,
-                                 actor: &BasicActorRef,
-                                 sys: &ActorSystem)
-    where Msg: Message
-{
-    loop {
-        match mbox.try_dequeue() {
-            Ok(msg) => {
-                match (msg.msg, msg.sender) {
-                    (msg, sender) => {
-                        let dl = DeadLetter {
-                            msg: format!("{:?}", msg),
-                            sender,
-                            recipient: actor.clone(),
-                        };
-
-                        sys.dead_letters()
-                            .tell(Publish { topic: "dead_letter".into(), msg: dl }, None);
-                    }
-                }
-            }
-            Err(_) => {
-                break;
-            }
-        }
-    }
-}
-
-#[derive(Clone, Debug)]
-pub struct MailboxConfig {
-    pub msg_process_limit: u32,
-}
-
-impl<'a> From<&'a Config> for MailboxConfig {
-    fn from(cfg: &Config) -> Self {
-        MailboxConfig {
-            msg_process_limit: cfg.get_int("mailbox.msg_process_limit").unwrap() as u32
-        }
-    }
-}
-
-=======
+                        } // (ActorMsg::Identify, sender) => handle_identify(sender, cell),
                     }
 
                     count += 1;
@@ -770,7 +372,7 @@
                 (msg, sender) => {
                     let dl = DeadLetter {
                         msg: format!("{:?}", msg),
-                        sender: sender,
+                        sender,
                         recipient: actor.clone(),
                     };
 
@@ -801,5 +403,4 @@
             msg_process_limit: cfg.get_int("mailbox.msg_process_limit").unwrap() as u32,
         }
     }
-}
->>>>>>> 629c7375
+}