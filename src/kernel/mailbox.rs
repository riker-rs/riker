--- conflicted
+++ resolved
@@ -230,28 +230,9 @@
         if count < mbox.msg_process_limit() {
             match mbox.try_dequeue() {
                 Ok(msg) => {
-<<<<<<< HEAD
-                    match (msg.msg, msg.sender) {
-                        (msg, sender) => {
-                            actor.as_mut().unwrap().recv(ctx, msg, sender);
-                            process_sys_msgs(&mbox, &ctx, cell, actor);
-                        }
-                        // (ActorMsg::Identify, sender) => handle_identify(sender, cell),
-                    }
-=======
                     let (msg, sender) = (msg.msg, msg.sender);
                     actor.as_mut().unwrap().recv(ctx, msg, sender);
                     process_sys_msgs(&mbox, &ctx, cell, actor);
-                    
-
-                    // match (msg.msg, msg.sender) {
-                    //     (msg, sender) => {
-                    //         actor.as_mut().unwrap().recv(ctx, msg, sender);
-                    //         process_sys_msgs(&mbox, &ctx, cell, actor);
-                    //     }
-                    //     // (ActorMsg::Identify, sender) => handle_identify(sender, cell),
-                    // }
->>>>>>> ef736f2b
 
                     count += 1;
                 }
