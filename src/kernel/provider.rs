use slog::trace;
use std::{
    collections::HashSet,
    sync::{Arc, Mutex},
};

use crate::{
    actor::actor_cell::{ActorCell, ExtendedCell},
    actor::*,
    kernel::{kernel::kernel, mailbox::mailbox},
    system::{system::SysActors, ActorSystem, SystemMsg},
    validate::validate_name,
};
use slog::Logger;

#[derive(Clone)]
pub struct Provider {
    inner: Arc<Mutex<ProviderInner>>,
    log: Logger,
}

struct ProviderInner {
    paths: HashSet<ActorPath>,
    counter: ActorId,
}

impl Provider {
    pub fn new(log: Logger) -> Self {
        let inner = ProviderInner {
            paths: HashSet::new(),
            counter: 100, // ActorIds start at 100
        };

        Provider {
            inner: Arc::new(Mutex::new(inner)),
            log,
        }
    }

    pub fn create_actor<A>(
        &self,
        props: BoxActorProd<A>,
        name: &str,
        parent: &BasicActorRef,
        sys: &ActorSystem,
    ) -> Result<ActorRef<A::Msg>, CreateError>
    where
        A: Actor + 'static,
    {
        validate_name(name)?;

        let path = ActorPath::new(&format!("{}/{}", parent.path(), name));
        trace!(sys.log(), "Attempting to create actor at: {}", path);

        let uid = self.register(&path)?;

        let uri = ActorUri {
            uid,
            path,
            name: Arc::new(name.into()),
            host: sys.host(),
        };

        let (sender, sys_sender, mb) = mailbox::<A::Msg>(sys.sys_settings().msg_process_limit);

        let cell = ExtendedCell::new(
            uri.uid,
            uri,
            Some(parent.clone()),
            sys,
            // None,/*perconf*/
            Arc::new(sender.clone()),
            sys_sender,
            sender,
        );

        let k = kernel(props, cell.clone(), mb, sys)?;
        let cell = cell.init(&k);

        let actor = ActorRef::new(cell);
        let child = BasicActorRef::from(actor.clone());
        parent.cell.add_child(child);
        actor.sys_tell(SystemMsg::ActorInit);

        Ok(actor)
    }

    fn register(&self, path: &ActorPath) -> Result<ActorId, CreateError> {
        match self.inner.lock() {
            Ok(mut inner) => {
                if inner.paths.contains(path) {
                    return Err(CreateError::AlreadyExists(path.clone()));
                }

                inner.paths.insert(path.clone());
                let id = inner.counter;
                inner.counter += 1;

                Ok(id)
            }
            Err(_) => Err(CreateError::System),
        }
    }

    pub fn unregister(&self, path: &ActorPath) {
        let mut inner = self.inner.lock().unwrap();
        inner.paths.remove(path);
    }
}

pub fn create_root(sys: &ActorSystem) -> SysActors {
    let root = root(sys);

    SysActors {
        root: root.clone(),
        user: guardian(1, "user", "/user", &root, sys),
        sysm: guardian(2, "system", "/system", &root, sys),
        temp: guardian(3, "temp", "/temp", &root, sys),
    }
}

fn root(sys: &ActorSystem) -> BasicActorRef {
    let uri = ActorUri {
        uid: 0,
        name: Arc::new("root".to_string()),
        path: ActorPath::new("/"),
        host: Arc::new("localhost".to_string()),
    };
    let (sender, sys_sender, _mb) = mailbox::<SystemMsg>(100);

    // Big bang: all actors have a parent.
    // This means root also needs a parent.
    // An ActorCell, ActorRef and KernelRef are created
    // independently without an actor being created.
    // kernel is just a channel to nowhere
    // let (mut tx, mut _rx) = channel::<KernelMsg>(1000);
    // let bb_k = KernelRef {
    //     tx
    // };

    let bb_cell = ActorCell::new(
        0,
        uri.clone(),
        None,
        sys,
        // None, // old perfaconf
        Arc::new(sender),
        sys_sender,
    );

    let bigbang = BasicActorRef::new(bb_cell);

    // root
    let props: BoxActorProd<Guardian> = Guardian::props("root".to_string(), sys.log());
    let (sender, sys_sender, mb) = mailbox::<SystemMsg>(100);

    let cell = ExtendedCell::new(
        uri.uid,
        uri,
        Some(bigbang),
        sys,
        // None,/*perconf*/
        Arc::new(sender.clone()),
        sys_sender,
        sender,
    );

    let k = kernel(props, cell.clone(), mb, sys).unwrap();
    let cell = cell.init(&k);
    let actor_ref = ActorRef::new(cell);

    BasicActorRef::from(actor_ref)
}

fn guardian(
    uid: ActorId,
    name: &str,
    path: &str,
    root: &BasicActorRef,
    sys: &ActorSystem,
) -> BasicActorRef {
    let uri = ActorUri {
        uid,
        name: Arc::new(name.to_string()),
        path: ActorPath::new(path),
        host: Arc::new("localhost".to_string()),
    };

    let props: BoxActorProd<Guardian> = Guardian::props(name.to_string(), sys.log());
    let (sender, sys_sender, mb) = mailbox::<SystemMsg>(100);

    let cell = ExtendedCell::new(
        uri.uid,
        uri,
        Some(root.clone()),
        sys,
        // None,/*perconf*/
        Arc::new(sender.clone()),
        sys_sender,
        sender,
    );

    let k = kernel(props, cell.clone(), mb, sys).unwrap();
    let cell = cell.init(&k);
    let actor_ref = ActorRef::new(cell);

    let actor = BasicActorRef::from(actor_ref);
    root.cell.add_child(actor.clone());
    actor
}

struct Guardian {
    name: String,
    log: Logger,
}

impl Guardian {
<<<<<<< HEAD
    fn new(name: String) -> Self {
        Guardian { name }
=======
    fn new((name, log): (String, Logger)) -> Self {
        let actor = Guardian { name, log };

        actor
>>>>>>> 597e9066
    }

    fn props(name: String, logger: Logger) -> BoxActorProd<Guardian> {
        Props::new_args(Guardian::new, (name, logger))
    }
}

impl Actor for Guardian {
    type Msg = SystemMsg;

    fn recv(&mut self, _: &Context<Self::Msg>, _: Self::Msg, _: Option<BasicActorRef>) {}

    fn post_stop(&mut self) {
        trace!(self.log, "{} guardian stopped", self.name);
    }
}<|MERGE_RESOLUTION|>--- conflicted
+++ resolved
@@ -215,15 +215,8 @@
 }
 
 impl Guardian {
-<<<<<<< HEAD
-    fn new(name: String) -> Self {
-        Guardian { name }
-=======
     fn new((name, log): (String, Logger)) -> Self {
-        let actor = Guardian { name, log };
-
-        actor
->>>>>>> 597e9066
+        Guardian { name, log }
     }
 
     fn props(name: String, logger: Logger) -> BoxActorProd<Guardian> {
