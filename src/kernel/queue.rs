<<<<<<< HEAD
use std::sync::{
    mpsc::{channel, Receiver, Sender},
    Mutex,
};

use crate::{Envelope, Message};

pub fn queue<Msg: Message>() -> (QueueWriter<Msg>, QueueReader<Msg>) {
    let (tx, rx) = channel::<Envelope<Msg>>();

    let qw = QueueWriter {
        tx,
    };

    let qr = QueueReaderInner {
        rx,
        next_item: None,
    };

    let qr = QueueReader {
        inner: Mutex::new(qr)
    };

    (qw, qr)
}

#[derive(Clone)]
pub struct QueueWriter<Msg: Message> {
    tx: Sender<Envelope<Msg>>,
}

impl<Msg: Message> QueueWriter<Msg> {
    pub fn try_enqueue(&self, msg: Envelope<Msg>) -> EnqueueResult<Msg> {
        self.tx.send(msg)
            .map(|_| ())
            .map_err(|e| EnqueueError { msg: e.0 })
    }
}

pub struct QueueReader<Msg: Message> {
    inner: Mutex<QueueReaderInner<Msg>>,
}

struct QueueReaderInner<Msg: Message> {
    rx: Receiver<Envelope<Msg>>,
    next_item: Option<Envelope<Msg>>,
}

impl<Msg: Message> QueueReader<Msg> {
    #[allow(dead_code)]
    pub fn dequeue(&self) -> Envelope<Msg> {
        let mut inner = self.inner.lock().unwrap();
        if let Some(item) = inner.next_item.take() {
            item
        } else {
            inner.rx.recv().unwrap()
        }
    }

    pub fn try_dequeue(&self) -> DequeueResult<Envelope<Msg>> {
        let mut inner = self.inner.lock().unwrap();
        if let Some(item) = inner.next_item.take() {
            Ok(item)
        } else {
            inner.rx.try_recv().map_err(|_| QueueEmpty)
        }
    }

    pub fn has_msgs(&self) -> bool {
        let mut inner = self.inner.lock().unwrap();
        inner.next_item.is_some() || {
            match inner.rx.try_recv() {
                Ok(item) => {
                    inner.next_item = Some(item);
                    true
                }
                Err(_) => false
            }
        }
    }
}

#[derive(Clone, Debug)]
pub struct EnqueueError<T> {
    pub msg: T
}

pub type EnqueueResult<Msg> = Result<(), EnqueueError<Envelope<Msg>>>;

pub struct QueueEmpty;

pub type DequeueResult<Msg> = Result<Msg, QueueEmpty>;
=======
use std::sync::{
    mpsc::{channel, Receiver, Sender},
    Mutex,
};

use crate::{Envelope, Message};

pub fn queue<Msg: Message>() -> (QueueWriter<Msg>, QueueReader<Msg>) {
    let (tx, rx) = channel::<Envelope<Msg>>();

    let qw = QueueWriter { tx: tx };

    let qr = QueueReaderInner {
        rx: rx,
        next_item: None,
    };

    let qr = QueueReader {
        inner: Mutex::new(qr),
    };

    (qw, qr)
}

#[derive(Clone)]
pub struct QueueWriter<Msg: Message> {
    tx: Sender<Envelope<Msg>>,
}

impl<Msg: Message> QueueWriter<Msg> {
    pub fn try_enqueue(&self, msg: Envelope<Msg>) -> EnqueueResult<Msg> {
        self.tx
            .send(msg)
            .map(|_| ())
            .map_err(|e| EnqueueError { msg: e.0 })
    }
}

pub struct QueueReader<Msg: Message> {
    inner: Mutex<QueueReaderInner<Msg>>,
}

struct QueueReaderInner<Msg: Message> {
    rx: Receiver<Envelope<Msg>>,
    next_item: Option<Envelope<Msg>>,
}

impl<Msg: Message> QueueReader<Msg> {
    #[allow(dead_code)]
    pub fn dequeue(&self) -> Envelope<Msg> {
        let mut inner = self.inner.lock().unwrap();
        if let Some(item) = inner.next_item.take() {
            item
        } else {
            inner.rx.recv().unwrap()
        }
    }

    pub fn try_dequeue(&self) -> DequeueResult<Envelope<Msg>> {
        let mut inner = self.inner.lock().unwrap();
        if let Some(item) = inner.next_item.take() {
            Ok(item)
        } else {
            inner.rx.try_recv().map_err(|_| QueueEmpty)
        }
    }

    pub fn has_msgs(&self) -> bool {
        let mut inner = self.inner.lock().unwrap();
        inner.next_item.is_some() || {
            match inner.rx.try_recv() {
                Ok(item) => {
                    inner.next_item = Some(item);
                    true
                }
                Err(_) => false,
            }
        }
    }
}

#[derive(Clone, Debug)]
pub struct EnqueueError<T> {
    pub msg: T,
}

pub type EnqueueResult<Msg> = Result<(), EnqueueError<Envelope<Msg>>>;

pub struct QueueEmpty;
pub type DequeueResult<Msg> = Result<Msg, QueueEmpty>;
>>>>>>> 629c7375
<|MERGE_RESOLUTION|>--- conflicted
+++ resolved
@@ -1,4 +1,3 @@
-<<<<<<< HEAD
 use std::sync::{
     mpsc::{channel, Receiver, Sender},
     Mutex,
@@ -9,103 +8,10 @@
 pub fn queue<Msg: Message>() -> (QueueWriter<Msg>, QueueReader<Msg>) {
     let (tx, rx) = channel::<Envelope<Msg>>();
 
-    let qw = QueueWriter {
-        tx,
-    };
+    let qw = QueueWriter { tx };
 
     let qr = QueueReaderInner {
         rx,
-        next_item: None,
-    };
-
-    let qr = QueueReader {
-        inner: Mutex::new(qr)
-    };
-
-    (qw, qr)
-}
-
-#[derive(Clone)]
-pub struct QueueWriter<Msg: Message> {
-    tx: Sender<Envelope<Msg>>,
-}
-
-impl<Msg: Message> QueueWriter<Msg> {
-    pub fn try_enqueue(&self, msg: Envelope<Msg>) -> EnqueueResult<Msg> {
-        self.tx.send(msg)
-            .map(|_| ())
-            .map_err(|e| EnqueueError { msg: e.0 })
-    }
-}
-
-pub struct QueueReader<Msg: Message> {
-    inner: Mutex<QueueReaderInner<Msg>>,
-}
-
-struct QueueReaderInner<Msg: Message> {
-    rx: Receiver<Envelope<Msg>>,
-    next_item: Option<Envelope<Msg>>,
-}
-
-impl<Msg: Message> QueueReader<Msg> {
-    #[allow(dead_code)]
-    pub fn dequeue(&self) -> Envelope<Msg> {
-        let mut inner = self.inner.lock().unwrap();
-        if let Some(item) = inner.next_item.take() {
-            item
-        } else {
-            inner.rx.recv().unwrap()
-        }
-    }
-
-    pub fn try_dequeue(&self) -> DequeueResult<Envelope<Msg>> {
-        let mut inner = self.inner.lock().unwrap();
-        if let Some(item) = inner.next_item.take() {
-            Ok(item)
-        } else {
-            inner.rx.try_recv().map_err(|_| QueueEmpty)
-        }
-    }
-
-    pub fn has_msgs(&self) -> bool {
-        let mut inner = self.inner.lock().unwrap();
-        inner.next_item.is_some() || {
-            match inner.rx.try_recv() {
-                Ok(item) => {
-                    inner.next_item = Some(item);
-                    true
-                }
-                Err(_) => false
-            }
-        }
-    }
-}
-
-#[derive(Clone, Debug)]
-pub struct EnqueueError<T> {
-    pub msg: T
-}
-
-pub type EnqueueResult<Msg> = Result<(), EnqueueError<Envelope<Msg>>>;
-
-pub struct QueueEmpty;
-
-pub type DequeueResult<Msg> = Result<Msg, QueueEmpty>;
-=======
-use std::sync::{
-    mpsc::{channel, Receiver, Sender},
-    Mutex,
-};
-
-use crate::{Envelope, Message};
-
-pub fn queue<Msg: Message>() -> (QueueWriter<Msg>, QueueReader<Msg>) {
-    let (tx, rx) = channel::<Envelope<Msg>>();
-
-    let qw = QueueWriter { tx: tx };
-
-    let qr = QueueReaderInner {
-        rx: rx,
         next_item: None,
     };
 
@@ -181,5 +87,4 @@
 pub type EnqueueResult<Msg> = Result<(), EnqueueError<Envelope<Msg>>>;
 
 pub struct QueueEmpty;
-pub type DequeueResult<Msg> = Result<Msg, QueueEmpty>;
->>>>>>> 629c7375
+pub type DequeueResult<Msg> = Result<Msg, QueueEmpty>;