--- conflicted
+++ resolved
@@ -66,15 +66,7 @@
                         kernel: akr.clone(),
                     };
 
-<<<<<<< HEAD
-                    let _ = std::panic::catch_unwind(AssertUnwindSafe(|| run_mailbox(&mailbox, ctx, &mut dock))); //.unwrap();
-=======
-                    let mb = mailbox.clone();
-                    let d = dock.clone();
-
-                    let _ = std::panic::catch_unwind(AssertUnwindSafe(|| run_mailbox(mb, ctx, d)));
-                    //.unwrap();
->>>>>>> d43f5d37
+                    let _ = std::panic::catch_unwind(AssertUnwindSafe(|| run_mailbox(&mailbox, ctx, &mut dock)));
                 }
                 KernelMsg::RestartActor => {
                     restart_actor(&dock, actor_ref.clone().into(), &props, &asys);
